import dataclasses
from dataclasses import dataclass, field
from dataclasses_json import LetterCase, DataClassJsonMixin, config
from dataclasses_json.core import _decode_dataclass
from enum import Enum
from typing import Dict, List, Optional, Type, TypeVar, TypedDict, Union

Json = Union[dict, str, int, float, bool, None]


<<<<<<< HEAD
CURRENT_VERSION = "v1.2.2"
=======
CURRENT_VERSION = "v1.3.0"
>>>>>>> dda93e9b
DEFAULT_COLLECTION_VERSION = "v1.0"
DEFAULT_DATASET_VERSION = "v1.0"
DATETIME_FORMAT = "%Y-%m-%dT%H:%M:%S.%fZ"
"""
Note: time MUST be in UTC!
Use `datetime.now(timezone.utc).strftime(DATETIME_FORMAT)`.
"""


class FeatureType(str, Enum):
    CONTINUOUS = "continuous"
    """For continuous decimal values."""
    DISCRETE = "discrete"
    """For integer-only values."""
    CATEGORICAL = "categorical"
    """For category labels. Can include up to 12 string categories, stored in the feature's
    `categories` field. The feature data value for each object ID should be the
    integer index of the name in the `categories` field.
    """
    INDETERMINATE = "indeterminate"
    """An unknown or indeterminate feature type; the default for FeatureInfo.
    The writer will attempt to detect indeterminate feature types in provided feature data
    and cast it to a continuous, discrete, or categorical value.
    """


@dataclass
class FeatureInfo:
    """
    Represents a feature's metadata.

    Args:
        `label`: The human-readable name of the feature. Empty string (`""`) by default.
        `column_name`: The column name, in the dataset, of the feature. Used for the feature's name
        if no label is provided. Empty string (`""`) by default.
        `key`: The internal key name of the feature. Formats the feature label if no
        key is provided. Empty string (`""`) by default.
        `unit`: Units this feature is measured in. Empty string (`""`) by default.
        `type`: The type, either continuous, discrete, or categorical, of this feature.
        `FeatureType.INDETERMINATE` by default.
        `categories`: The ordered categories for categorical features. `None` by default.
    """

    label: str = ""
    key: str = ""
    column_name: str = ""
    unit: str = ""
    type: FeatureType = FeatureType.INDETERMINATE
    categories: Optional[List[str]] = None
    min: Optional[Union[int, float]] = None
    max: Optional[Union[int, float]] = None

    def get_name(self) -> Union[str, None]:
        """
        Gets the name of the feature, returning the first non-empty string from `label`, `key`, or
        `column_name` in that order. Returns None if all fields are empty strings.
        """
        if self.label != "":
            return self.label
        if self.key != "":
            return self.key
        if self.column_name != "":
            return self.column_name
        return None

    # TODO: Use Self return type here if we support Python 3.11
    def clone(self):
        """
        Returns a copy of this FeatureInfo instance.
        """
        new_info = dataclasses.replace(self)
        if self.categories:
            new_info.categories = self.categories.copy()
        return new_info


class FeatureMetadata(TypedDict):
    """For data writer internal use. Represents the metadata that will be saved for each feature."""

    data: str
    key: str
    name: str
    """The relative path from the manifest to the feature JSON file."""
    unit: str
    type: FeatureType
    categories: List[str]
    min: Union[int, float]
    max: Union[int, float]


class BackdropMetadata(TypedDict):
    frames: List[str]
    name: str
    key: str


class FrameDimensions(TypedDict):
    """Dimensions of each frame, in physical units (not pixels)."""

    units: str
    width: float
    """Width of a frame in physical units (not pixels)."""
    height: float
    """Height of a frame in physical units (not pixels)."""


class BaseMetadataJson(TypedDict):
    """JSON dictionary format for `BaseMetadata`."""

    name: str
    description: str
    author: str
    dateCreated: str
    lastModified: str
    revision: str
    dataVersion: str


@dataclass
class ColorizerMetadata(DataClassJsonMixin):
    """
    Data class representation of metadata for a Colorizer dataset.
    Can be converted to and from camelCase JSON format; see https://pypi.org/project/dataclasses-json/.
    """

    dataclass_json_config = config(letter_case=LetterCase.CAMEL, undefined=None)[
        "dataclasses_json"
    ]

    name: Optional[str] = None
    description: Optional[str] = None
    author: Optional[str] = None
    dataset_version: Optional[str] = None
    """User-defined dataset version."""
    date_created: Optional[str] = None
    """ISO-formatted datetime string in UTC. See `DATETIME_FORMAT`."""
    last_modified: Optional[str] = None
    """ISO-formatted datetime string in UTC. See `DATETIME_FORMAT`."""

    # Internal use
    _revision: Optional[int] = None
    """
    Revision number. Will be updated each time the dataset or collection
    is rewritten. Starts at 0.
    """
    _writer_version: Optional[str] = CURRENT_VERSION
<<<<<<< HEAD
    """Version of the data writer utility scripts. Uses semantic versioning (e.g. v1.2.2)"""
=======
    """Version of the data writer utility scripts. Uses semantic versioning (e.g. v1.3.0)"""
>>>>>>> dda93e9b

    # Exclude these three fields from auto-encode/decode, because they need to be structured
    # together under the frameDims subfield and not as their own root-level fields.
    frame_width: Optional[float] = field(
        default=None, metadata=config(exclude=lambda x: True)
    )
    frame_height: Optional[float] = field(
        default=None, metadata=config(exclude=lambda x: True)
    )
    frame_units: Optional[str] = field(
        default=None, metadata=config(exclude=lambda x: True)
    )

    # Exclude in order to rename when saving
    frame_duration_sec: float = field(
        default=0, metadata=config(exclude=lambda x: True)
    )
    start_time_sec: float = field(default=0, metadata=config(exclude=lambda x: True))
    start_frame_num: int = field(default=0, metadata=config(exclude=lambda x: True))

    # Override to and from dict behaviors to allow nesting of frame-related variables in their own
    # dictionary object.

    def to_dict(self, encode_json=False) -> Dict[str, Json]:
        base_json = DataClassJsonMixin.to_dict(self)
        base_json["frameDims"] = {
            "width": self.frame_width,
            "height": self.frame_height,
            "units": self.frame_units,
        }
        base_json["startingTimeSeconds"] = self.start_time_sec
        base_json["startingFrameNumber"] = self.start_frame_num
        base_json["frameDurationSeconds"] = self.frame_duration_sec
        return base_json

    A = TypeVar("A", bound="DataClassJsonMixin")

    @classmethod
    def from_dict(
        cls: Type[A],
        kvs: Union[dict, list, str, int, float, bool, None],
        *,
        infer_missing=True,
    ) -> A:
        # Hacky. This is what DataClassJsonMixin.from_dict() calls internally, passing in the
        # inferred class. In this case, we want to explicitly pass in this class (ColorizerMetadata)
        # and use the parent behavior, but we can't call DataClassJsonMixin.from_dict() directly
        # because it is unaware of ColorizerMetadata's dataclass fields.
        metadata: ColorizerMetadata = _decode_dataclass(
            ColorizerMetadata, kvs, infer_missing
        )

        if "frameDims" in kvs.keys() and isinstance(kvs["frameDims"], dict):
            if "width" in kvs["frameDims"].keys():
                metadata.frame_width = kvs["frameDims"]["width"]
            if "height" in kvs["frameDims"].keys():
                metadata.frame_height = kvs["frameDims"]["height"]
            if "units" in kvs["frameDims"].keys():
                metadata.frame_units = kvs["frameDims"]["units"]

        # Handle rename
        if "startingTimeSeconds" in kvs.keys():
            metadata.start_time_sec = kvs["startingTimeSeconds"]
        if "startingFrameNumber" in kvs.keys():
            metadata.start_frame_num = kvs["startingFrameNumber"]
        if "frameDurationSeconds" in kvs.keys():
            metadata.frame_duration_sec = kvs["frameDurationSeconds"]

        return metadata


class DatasetManifest(TypedDict):
    features: List[FeatureMetadata]
    outliers: str
    tracks: str
    centroids: str
    times: str
    bounds: str
    metadata: ColorizerMetadata
    frames: List[str]
    backdrops: List[BackdropMetadata]


@dataclass
class CollectionMetadata(DataClassJsonMixin):
    """
    Data class representation of metadata for a Colorizer collection file.
    Can be converted to and from camelCase JSON format; see https://pypi.org/project/dataclasses-json/.
    """

    dataclass_json_config = config(letter_case=LetterCase.CAMEL, undefined=None)[
        "dataclasses_json"
    ]

    name: Optional[str] = None
    description: Optional[str] = None
    author: Optional[str] = None
    collection_version: Optional[str] = None
    """User-defined collection version."""
    date_created: Optional[str] = None
    """ISO-formatted datetime string in UTC. See `DATETIME_FORMAT`."""
    last_modified: Optional[str] = None
    """ISO-formatted datetime string in UTC. See `DATETIME_FORMAT`."""

    # Internal use
    _revision: Optional[int] = None
    """
    Revision number. Will be incremented each time the dataset or collection
    is rewritten, starting at 0.
    """
    _writer_version: Optional[str] = CURRENT_VERSION
<<<<<<< HEAD
    """Version of the data writer utility scripts. Uses semantic versioning (e.g. v1.2.2)"""
=======
    """Version of the data writer utility scripts. Uses semantic versioning (e.g. v1.3.0)"""
>>>>>>> dda93e9b


class CollectionDatasetEntry(TypedDict):
    """Represents a single dataset in the collection file."""

    name: str
    path: str


class CollectionManifest(TypedDict):
    """Collection manifest file format."""

    datasets: List[CollectionDatasetEntry]
    metadata: CollectionMetadata<|MERGE_RESOLUTION|>--- conflicted
+++ resolved
@@ -8,11 +8,7 @@
 Json = Union[dict, str, int, float, bool, None]
 
 
-<<<<<<< HEAD
-CURRENT_VERSION = "v1.2.2"
-=======
 CURRENT_VERSION = "v1.3.0"
->>>>>>> dda93e9b
 DEFAULT_COLLECTION_VERSION = "v1.0"
 DEFAULT_DATASET_VERSION = "v1.0"
 DATETIME_FORMAT = "%Y-%m-%dT%H:%M:%S.%fZ"
@@ -159,11 +155,7 @@
     is rewritten. Starts at 0.
     """
     _writer_version: Optional[str] = CURRENT_VERSION
-<<<<<<< HEAD
-    """Version of the data writer utility scripts. Uses semantic versioning (e.g. v1.2.2)"""
-=======
     """Version of the data writer utility scripts. Uses semantic versioning (e.g. v1.3.0)"""
->>>>>>> dda93e9b
 
     # Exclude these three fields from auto-encode/decode, because they need to be structured
     # together under the frameDims subfield and not as their own root-level fields.
@@ -275,11 +267,7 @@
     is rewritten, starting at 0.
     """
     _writer_version: Optional[str] = CURRENT_VERSION
-<<<<<<< HEAD
-    """Version of the data writer utility scripts. Uses semantic versioning (e.g. v1.2.2)"""
-=======
     """Version of the data writer utility scripts. Uses semantic versioning (e.g. v1.3.0)"""
->>>>>>> dda93e9b
 
 
 class CollectionDatasetEntry(TypedDict):
