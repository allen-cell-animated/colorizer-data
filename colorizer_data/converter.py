--- conflicted
+++ resolved
@@ -206,15 +206,9 @@
     # Override metadata if provided
     if config.backdrop_info is not None and backdrop_column in config.backdrop_info:
         override_metadata = config.backdrop_info.get(backdrop_column)
-<<<<<<< HEAD
-        backdrop_metadata = merge_dictionaries(backdrop_metadata, override_metadata)
-        # Just to be safe, sanitize the key
-        backdrop_metadata["key"] = sanitize_key_name(backdrop_metadata["key"])
-=======
         if override_metadata is not None:
             backdrop_metadata = merge_dictionaries(backdrop_metadata, override_metadata)
             backdrop_metadata["key"] = sanitize_key_name(backdrop_metadata["key"])
->>>>>>> d3aad757
 
     # Iterate over all the backdrop paths and rewrite them to be relative to
     # the dataset directory, copying the file into the dataset dir if necessary.
@@ -243,11 +237,7 @@
             relative_path = dst_path.relative_to(writer.outpath)
             updated_frame_paths.append(relative_path.as_posix())
 
-<<<<<<< HEAD
-    # Write the backdrop
-=======
     # Write the list of backdrop paths to the dataset
->>>>>>> d3aad757
     writer.add_backdrops(
         backdrop_metadata["name"], updated_frame_paths, backdrop_metadata["key"]
     )
