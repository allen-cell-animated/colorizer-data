from io import StringIO
import json
import os
import pathlib
<<<<<<< HEAD
import shutil
=======
>>>>>>> 9a9a82c3

import pandas as pd
import pytest

from colorizer_data import convert_colorizer_data
from colorizer_data.types import DataFileType, FeatureMetadata
from colorizer_data.utils import read_data_array_file
from typing import Dict, List, Union

asset_path = pathlib.Path(__file__).parent / "assets"

sample_csv_headers = "ID,Track,Frame,Centroid X,Centroid Y,Continuous Feature,Discrete Feature,Categorical Feature,Outlier,File Path"
sample_csv_headers_alternate = "object_id,track,frame,centroid_x,centroid_y,Continuous Feature,Discrete Feature,Categorical Feature,outlier,file_path"
raw_sample_csv_data = [
    f"0,1,0,50,50,0.5,0,A,0,{str(asset_path)}/test_csv/frame_0.tiff",
    f"1,1,1,55,60,0.6,1,B,0,{str(asset_path)}/test_csv/frame_1.tiff",
    f"2,2,0,60,70,0.7,2,C,0,{str(asset_path)}/test_csv/frame_0.tiff",
    f"3,2,1,65,75,0.8,3,A,1,{str(asset_path)}/test_csv/frame_1.tiff",
]

sample_csv_data = "\n".join(raw_sample_csv_data)

# ///////////////////////// METHODS /////////////////////////


# Computes once per test session.
@pytest.fixture(scope="session")
def existing_dataset(tmp_path_factory) -> pathlib.Path:
    tmp_path = tmp_path_factory.mktemp("dataset")
    csv_content = f"{sample_csv_headers}\n{sample_csv_data}"
    csv_data = pd.read_csv(StringIO(csv_content))
    convert_colorizer_data(csv_data, tmp_path, output_format=DataFileType.JSON)
    return tmp_path


sample_csv_headers = "ID,Track,Frame,Centroid X,Centroid Y,Continuous Feature,Discrete Feature,Categorical Feature,Outlier,File Path"
sample_csv_headers_alternate = "object_id,track,frame,centroid_x,centroid_y,Continuous Feature,Discrete Feature,Categorical Feature,outlier,file_path"
sample_csv_data = """0,1,0,50,50,0.5,0,A,0,./colorizer_data/tests/assets/test_csv/frame_0.tiff
    1,1,1,55,60,0.6,1,B,0,./colorizer_data/tests/assets/test_csv/frame_1.tiff
    2,2,0,60,70,0.7,2,C,0,./colorizer_data/tests/assets/test_csv/frame_0.tiff
    3,2,1,65,75,0.8,3,A,1,./colorizer_data/tests/assets/test_csv/frame_1.tiff"""

# ///////////////////////// METHODS /////////////////////////


@pytest.fixture
def existing_dataset(tmp_path) -> pathlib.Path:
    csv_content = f"{sample_csv_headers}\n{sample_csv_data}"
    csv_data = pd.read_csv(StringIO(csv_content))
    # TODO: Should I just write the relevant data files out without going through the image
    # processing step? Multiprocessing seems to make this very slow.
    convert_colorizer_data(csv_data, tmp_path, output_format=DataFileType.JSON)
    return tmp_path


def feature_array_to_dict(
    feature_array: List[FeatureMetadata],
) -> Dict[str, FeatureMetadata]:
    return {feature.name: feature for feature in feature_array}


def validate_data(path: pathlib.Path, data: Union[List[int], List[float]]):
    loaded_data = read_data_array_file(path)

    assert len(loaded_data) == len(data)
    for i, d in enumerate(data):
        assert abs(loaded_data[i] - d) < 1e-6


def validate_default_dataset(
    dataset_dir: pathlib.Path, filetype: DataFileType = DataFileType.JSON
):
    expected_manifest = dataset_dir / "manifest.json"
    assert os.path.exists(expected_manifest)

    manifest = {}
    with open(expected_manifest, "r") as f:
        manifest = json.load(f)

    # Should not include data columns as features
    assert manifest["features"] == [
        {
            "name": "Continuous Feature",
            "key": "continuous_feature",
            "type": "continuous",
            "description": "",
            "unit": "",
            "min": 0.5,
            "max": 0.7,
            "data": f"feature_0.{filetype.value}",
        },
        {
            "name": "Discrete Feature",
            "key": "discrete_feature",
            "type": "discrete",
            "description": "",
            "unit": "",
            "min": 0,
            "max": 2,
            "data": f"feature_1.{filetype.value}",
        },
        {
            "name": "Categorical Feature",
            "key": "categorical_feature",
            "type": "categorical",
            "description": "",
            "unit": "",
            "min": 0,
            "max": 2,
            "categories": ["A", "B", "C"],
            "data": f"feature_2.{filetype.value}",
        },
    ]
    assert os.path.exists(dataset_dir / f"feature_0.{filetype.value}")
    assert os.path.exists(dataset_dir / f"feature_1.{filetype.value}")
    assert os.path.exists(dataset_dir / f"feature_2.{filetype.value}")
    validate_data(dataset_dir / f"feature_0.{filetype.value}", [0.5, 0.6, 0.7, 0.8])
    validate_data(dataset_dir / f"feature_1.{filetype.value}", [0, 1, 2, 3])
    validate_data(dataset_dir / f"feature_2.{filetype.value}", [0, 1, 2, 0])

    assert manifest["frames"] == ["frame_0.png", "frame_1.png"]
    assert os.path.exists(dataset_dir / "frame_0.png")
    assert os.path.exists(dataset_dir / "frame_1.png")

    assert manifest["tracks"] == f"tracks.{filetype.value}"
    assert os.path.exists(dataset_dir / f"tracks.{filetype.value}")
    validate_data(dataset_dir / f"tracks.{filetype.value}", [1, 1, 2, 2])

    assert manifest["centroids"] == f"centroids.{filetype.value}"
    assert os.path.exists(dataset_dir / f"centroids.{filetype.value}")
    validate_data(
        dataset_dir / f"centroids.{filetype.value}", [50, 50, 55, 60, 60, 70, 65, 75]
<<<<<<< HEAD
=======
    )

    assert manifest["times"] == f"times.{filetype.value}"
    assert os.path.exists(dataset_dir / f"times.{filetype.value}")
    validate_data(dataset_dir / f"times.{filetype.value}", [0, 1, 0, 1])

    assert manifest["outliers"] == f"outliers.{filetype.value}"
    assert os.path.exists(dataset_dir / f"outliers.{filetype.value}")
    validate_data(dataset_dir / f"outliers.{filetype.value}", [0, 0, 0, 1])


# ///////////////////////// PARSING TESTS /////////////////////////


def test_handles_simple_csv(tmp_path):
    csv_content = f"{sample_csv_headers}\n{sample_csv_data}"
    csv_data = pd.read_csv(StringIO(csv_content))
    convert_colorizer_data(
        csv_data, tmp_path / "dataset", output_format=DataFileType.JSON
>>>>>>> 9a9a82c3
    )
    validate_default_dataset(tmp_path / "dataset")

<<<<<<< HEAD
    assert manifest["times"] == f"times.{filetype.value}"
    assert os.path.exists(dataset_dir / f"times.{filetype.value}")
    validate_data(dataset_dir / f"times.{filetype.value}", [0, 1, 0, 1])

    assert manifest["outliers"] == f"outliers.{filetype.value}"
    assert os.path.exists(dataset_dir / f"outliers.{filetype.value}")
    validate_data(dataset_dir / f"outliers.{filetype.value}", [0, 0, 0, 1])


# ///////////////////////// PARSING TESTS /////////////////////////


def test_handles_simple_csv(tmp_path):
    csv_content = f"{sample_csv_headers}\n{sample_csv_data}"
    csv_data = pd.read_csv(StringIO(csv_content))
    convert_colorizer_data(
        csv_data, tmp_path / "dataset", output_format=DataFileType.JSON
    )
    validate_default_dataset(tmp_path / "dataset")
=======

def test_handles_renamed_columns(tmp_path):
    csv_content = f"{sample_csv_headers_alternate}\n{sample_csv_data}"
    csv_data = pd.read_csv(StringIO(csv_content))
    convert_colorizer_data(
        csv_data,
        tmp_path / "dataset",
        object_id_column="object_id",
        track_column="track",
        times_column="frame",
        centroid_x_column="centroid_x",
        centroid_y_column="centroid_y",
        image_column="file_path",
        outlier_column="outlier",
        output_format=DataFileType.JSON,
    )
    validate_default_dataset(
        tmp_path / "dataset",
    )


def test_handles_default_csv_parquet(tmp_path):
    csv_content = f"{sample_csv_headers}\n{sample_csv_data}"
    csv_data = pd.read_csv(StringIO(csv_content))
    convert_colorizer_data(
        csv_data, tmp_path / "dataset", output_format=DataFileType.PARQUET
    )
    validate_default_dataset(tmp_path / "dataset", DataFileType.PARQUET)


def test_fails_if_no_features_given(tmp_path):
    csv_content = f"{sample_csv_headers}\n{sample_csv_data}"
    csv_data = pd.read_csv(StringIO(csv_content))
    # Delete all the columns that have feature data
    csv_data = csv_data.drop(
        ["Continuous Feature", "Discrete Feature", "Categorical Feature"], axis=1
    )
    with pytest.raises(Exception):
        convert_colorizer_data(csv_data, tmp_path)


def test_fails_if_no_objects_exist(tmp_path):
    csv_content = f"{sample_csv_headers}"
    csv_data = pd.read_csv(StringIO(csv_content))

    with pytest.raises(Exception):
        convert_colorizer_data(csv_data, tmp_path)


def test_handles_missing_centroid_and_outlier_columns(tmp_path):
    csv_content = f"{sample_csv_headers}\n{sample_csv_data}"
    csv_data = pd.read_csv(StringIO(csv_content))
    csv_data = csv_data.drop(["Centroid X", "Centroid Y", "Outlier"], axis=1)
    convert_colorizer_data(csv_data, tmp_path, output_format=DataFileType.JSON)

    # Outliers and centroids should not be written
    assert not os.path.exists(tmp_path / "outliers.json")
    assert not os.path.exists(tmp_path / "centroids.json")
    # Data should not be in manifest
    manifest = {}
    with open(tmp_path / "manifest.json", "r") as f:
        manifest = json.load(f)
        assert "outliers" not in manifest
        assert "centroids" not in manifest


def test_throws_error_if_all_values_are_outliers(tmp_path):
    csv_content = f"{sample_csv_headers}\n{sample_csv_data}"
    csv_data = pd.read_csv(StringIO(csv_content))
    csv_data["Outlier"] = 1
    with pytest.raises(Exception):
        convert_colorizer_data(csv_data, tmp_path)


def test_throws_error_if_times_column_is_missing(tmp_path):
    csv_content = f"{sample_csv_headers}\n{sample_csv_data}"
    csv_data = pd.read_csv(StringIO(csv_content))
    csv_data = csv_data.drop(["Frame"], axis=1)
    with pytest.raises(Exception):
        convert_colorizer_data(csv_data, tmp_path)


def test_uses_id_as_track_if_track_is_missing(tmp_path):
    csv_content = f"{sample_csv_headers}\n{sample_csv_data}"
    csv_data = pd.read_csv(StringIO(csv_content))
    csv_data = csv_data.drop(["Track"], axis=1)
    convert_colorizer_data(csv_data, tmp_path, output_format=DataFileType.JSON)

    manifest = {}
    with open(tmp_path / "manifest.json", "r") as f:
        manifest = json.load(f)
        print(manifest)
        assert manifest["tracks"] == "tracks.json"
        # Uses IDs as track IDs
        validate_data(tmp_path / "tracks.json", [0, 1, 2, 3])


"""
TODO: Test additional edge cases
- [ ] Handles backdrop images via column
- [ ] Handles backdrop images via dictionary
"""
>>>>>>> 9a9a82c3

# ///////////////////////// FRAME GENERATION TESTS /////////////////////////

<<<<<<< HEAD
def test_handles_renamed_columns(tmp_path):
    csv_content = f"{sample_csv_headers_alternate}\n{sample_csv_data}"
    csv_data = pd.read_csv(StringIO(csv_content))
    convert_colorizer_data(
        csv_data,
        tmp_path / "dataset",
        object_id_column="object_id",
        track_column="track",
        times_column="frame",
        centroid_x_column="centroid_x",
        centroid_y_column="centroid_y",
        image_column="file_path",
        outlier_column="outlier",
        output_format=DataFileType.JSON,
    )
    validate_default_dataset(
        tmp_path / "dataset",
    )


def test_handles_default_csv_parquet(tmp_path):
    csv_content = f"{sample_csv_headers}\n{sample_csv_data}"
    csv_data = pd.read_csv(StringIO(csv_content))
    convert_colorizer_data(
        csv_data, tmp_path / "dataset", output_format=DataFileType.PARQUET
    )
    validate_default_dataset(tmp_path / "dataset", DataFileType.PARQUET)


def test_fails_if_no_features_given(tmp_path):
    csv_content = f"{sample_csv_headers}\n{sample_csv_data}"
    csv_data = pd.read_csv(StringIO(csv_content))
    # Delete all the columns that have feature data
    csv_data = csv_data.drop(
        ["Continuous Feature", "Discrete Feature", "Categorical Feature"], axis=1
    )
    with pytest.raises(Exception):
        convert_colorizer_data(csv_data, tmp_path)


def test_fails_if_no_objects_exist(tmp_path):
    csv_content = f"{sample_csv_headers}"
    csv_data = pd.read_csv(StringIO(csv_content))

    with pytest.raises(Exception):
        convert_colorizer_data(csv_data, tmp_path)


def test_handles_missing_centroid_and_outlier_columns(tmp_path):
    csv_content = f"{sample_csv_headers}\n{sample_csv_data}"
    csv_data = pd.read_csv(StringIO(csv_content))
    csv_data = csv_data.drop(["Centroid X", "Centroid Y", "Outlier"], axis=1)
    convert_colorizer_data(csv_data, tmp_path, output_format=DataFileType.JSON)

    # Outliers and centroids should not be written
    assert not os.path.exists(tmp_path / "outliers.json")
    assert not os.path.exists(tmp_path / "centroids.json")
    # Data should not be in manifest
    manifest = {}
    with open(tmp_path / "manifest.json", "r") as f:
        manifest = json.load(f)
        assert "outliers" not in manifest
        assert "centroids" not in manifest


def test_throws_error_if_all_values_are_outliers(tmp_path):
    csv_content = f"{sample_csv_headers}\n{sample_csv_data}"
    csv_data = pd.read_csv(StringIO(csv_content))
    csv_data["Outlier"] = 1
    with pytest.raises(Exception):
        convert_colorizer_data(csv_data, tmp_path)


def test_throws_error_if_times_column_is_missing(tmp_path):
    csv_content = f"{sample_csv_headers}\n{sample_csv_data}"
    csv_data = pd.read_csv(StringIO(csv_content))
    csv_data = csv_data.drop(["Frame"], axis=1)
    with pytest.raises(Exception):
        convert_colorizer_data(csv_data, tmp_path)


def test_uses_id_as_track_if_track_is_missing(tmp_path):
    csv_content = f"{sample_csv_headers}\n{sample_csv_data}"
    csv_data = pd.read_csv(StringIO(csv_content))
    csv_data = csv_data.drop(["Track"], axis=1)
    convert_colorizer_data(csv_data, tmp_path, output_format=DataFileType.JSON)

    manifest = {}
    with open(tmp_path / "manifest.json", "r") as f:
        manifest = json.load(f)
        print(manifest)
        assert manifest["tracks"] == "tracks.json"
        # Uses IDs as track IDs
        validate_data(tmp_path / "tracks.json", [0, 1, 2, 3])


# ///////////////////////// FRAME GENERATION TESTS /////////////////////////


def test_does_not_rewrite_existing_frames_or_bounds_data(existing_dataset):
    frame_0_time = os.path.getmtime(existing_dataset / "frame_0.png")
    frame_1_time = os.path.getmtime(existing_dataset / "frame_1.png")
    bounds_time = os.path.getmtime(existing_dataset / "bounds.json")

    csv_content = f"{sample_csv_headers}\n{sample_csv_data}"
    csv_data = pd.read_csv(StringIO(csv_content))
    convert_colorizer_data(csv_data, existing_dataset, force_frame_generation=False)

    # Frames + bbox data should not be modified
    assert os.path.getmtime(existing_dataset / "frame_0.png") == frame_0_time
    assert os.path.getmtime(existing_dataset / "frame_1.png") == frame_1_time
    assert os.path.getmtime(existing_dataset / "bounds.json") == bounds_time

    # Reference to frames and bounds data should still be present in the manifest
    manifest = {}
    with open(existing_dataset / "manifest.json", "r") as f:
        manifest = json.load(f)
        assert manifest["bounds"] == "bounds.json"
        assert manifest["frames"] == ["frame_0.png", "frame_1.png"]


def test_detects_missing_frames(existing_dataset):
    frame_0_time = os.path.getmtime(existing_dataset / "frame_0.png")
    frame_1_time = os.path.getmtime(existing_dataset / "frame_1.png")
    # Delete one of the frames
    os.remove(existing_dataset / "frame_0.png")

    csv_content = f"{sample_csv_headers}\n{sample_csv_data}"
    csv_data = pd.read_csv(StringIO(csv_content))
    convert_colorizer_data(csv_data, existing_dataset, force_frame_generation=False)

    # Frames should be regenerated
    assert os.path.exists(existing_dataset / "frame_0.png")
    assert os.path.exists(existing_dataset / "frame_1.png")

    # Frame 0 and 1 should both have newer write times
    assert os.path.getmtime(existing_dataset / "frame_0.png") > frame_0_time
    assert os.path.getmtime(existing_dataset / "frame_1.png") > frame_1_time


def test_force_image_generation_flag_works(existing_dataset):
    # Record write time of both frames
    frame_0_time = os.path.getmtime(existing_dataset / "frame_0.png")
    frame_1_time = os.path.getmtime(existing_dataset / "frame_1.png")

    csv_content = f"{sample_csv_headers}\n{sample_csv_data}"
    csv_data = pd.read_csv(StringIO(csv_content))
    convert_colorizer_data(csv_data, existing_dataset, force_frame_generation=True)

    # Frame 0 and 1 should both have newer write times
    assert os.path.getmtime(existing_dataset / "frame_0.png") > frame_0_time
    assert os.path.getmtime(existing_dataset / "frame_1.png") > frame_1_time


def test_rewrites_images_when_object_count_changes(existing_dataset):
    # Record write time of both frames
    frame_0_time = os.path.getmtime(existing_dataset / "frame_0.png")
    frame_1_time = os.path.getmtime(existing_dataset / "frame_1.png")

    csv_content = f"{sample_csv_headers}\n{sample_csv_data}\n4,3,1,70,80,0.9,4,D,1,./colorizer_data/tests/assets/test_csv/frame_1.tiff"
    csv_data = pd.read_csv(StringIO(csv_content))
    convert_colorizer_data(csv_data, existing_dataset, force_frame_generation=False)

    # Frame 0 and 1 should both have newer write times
    assert os.path.getmtime(existing_dataset / "frame_0.png") > frame_0_time
    assert os.path.getmtime(existing_dataset / "frame_1.png") > frame_1_time


def test_regenerates_frames_if_missing_times_file(existing_dataset):
    # Record write time of both frames
    frame_0_time = os.path.getmtime(existing_dataset / "frame_0.png")
    frame_1_time = os.path.getmtime(existing_dataset / "frame_1.png")

    # Delete times file.
    os.remove(existing_dataset / "times.json")

    csv_content = f"{sample_csv_headers}\n{sample_csv_data}"
    csv_data = pd.read_csv(StringIO(csv_content))
    convert_colorizer_data(csv_data, existing_dataset, force_frame_generation=False)

    # Frame 0 and 1 should both have newer write times
    assert os.path.getmtime(existing_dataset / "frame_0.png") > frame_0_time
    assert os.path.getmtime(existing_dataset / "frame_1.png") > frame_1_time


# ///////////////////////// BACKDROP TESTS /////////////////////////


class TestBackdropWriting:
    backdrop_headers = sample_csv_headers + ",Backdrop Image 1,Backdrop Image 2"
    raw_backdrop_csv_data = [
        raw_sample_csv_data[0]
        + f",{str(asset_path)}/backdrop-light/image_0.png,{str(asset_path)}/backdrop-dark/image_0.png",
        raw_sample_csv_data[1]
        + f",{str(asset_path)}/backdrop-light/image_1.png,{str(asset_path)}/backdrop-dark/image_1.png",
        raw_sample_csv_data[2]
        + f",{str(asset_path)}/backdrop-light/image_0.png,{str(asset_path)}/backdrop-dark/image_0.png",
        raw_sample_csv_data[3]
        + f",{str(asset_path)}/backdrop-light/image_1.png,{str(asset_path)}/backdrop-dark/image_1.png",
    ]
    backdrop_csv_data = "\n".join(raw_backdrop_csv_data)

    def test_writes_backdrop_images_using_column_names(self, tmp_path):
        csv_data = pd.read_csv(
            StringIO(self.backdrop_headers + "\n" + self.backdrop_csv_data)
        )

        convert_colorizer_data(
            csv_data,
            tmp_path,
            backdrop_column_names=["Backdrop Image 1", "Backdrop Image 2"],
            output_format=DataFileType.JSON,
        )

        assert os.path.exists(tmp_path / "backdrop_image_1" / "image_0.png")
        assert os.path.exists(tmp_path / "backdrop_image_1" / "image_1.png")
        assert os.path.exists(tmp_path / "backdrop_image_2" / "image_0.png")
        assert os.path.exists(tmp_path / "backdrop_image_2" / "image_1.png")

        # Load manifest, check that paths exist and are relative
        manifest = {}
        with open(tmp_path / "manifest.json", "r") as f:
            manifest = json.load(f)
        assert manifest["backdrops"] == [
            {
                "name": "Backdrop Image 1",
                "key": "backdrop_image_1",
                "frames": [
                    "backdrop_image_1/image_0.png",
                    "backdrop_image_1/image_1.png",
                ],
            },
            {
                "name": "Backdrop Image 2",
                "key": "backdrop_image_2",
                "frames": [
                    "backdrop_image_2/image_0.png",
                    "backdrop_image_2/image_1.png",
                ],
            },
        ]
        # Features should not have changed.
        validate_default_dataset(tmp_path, DataFileType.JSON)

    def test_does_not_rewrite_existing_backdrop_images(self, tmp_path):
        # Copy backdrop images to dataset directory so they already exist.
        # Because they're local, the images should not be copied or modified.
        # The paths should still be modified to be relative to the manifest, though.
        shutil.copytree(asset_path / "backdrop-light", tmp_path / "backdrop-light")
        shutil.copytree(asset_path / "backdrop-dark", tmp_path / "backdrop-dark")
        write_time = os.path.getmtime(tmp_path / "backdrop-light" / "image_0.png")

        local_raw_backdrop_csv_data = [
            raw_sample_csv_data[0]
            + f",{tmp_path}/backdrop-light/image_0.png,{tmp_path}/backdrop-dark/image_0.png",
            raw_sample_csv_data[1]
            + f",{tmp_path}/backdrop-light/image_1.png,{tmp_path}/backdrop-dark/image_1.png",
            raw_sample_csv_data[2]
            + f",{tmp_path}/backdrop-light/image_0.png,{tmp_path}/backdrop-dark/image_0.png",
            raw_sample_csv_data[3]
            + f",{tmp_path}/backdrop-light/image_1.png,{tmp_path}/backdrop-dark/image_1.png",
        ]
        local_backdrop_csv_data = "\n".join(local_raw_backdrop_csv_data)

        csv_data = pd.read_csv(
            StringIO(self.backdrop_headers + "\n" + local_backdrop_csv_data)
        )
        convert_colorizer_data(
            csv_data,
            tmp_path,
            backdrop_column_names=["Backdrop Image 1", "Backdrop Image 2"],
            output_format=DataFileType.JSON,
        )

        # Should not rename or rewrite images
        assert not os.path.exists(tmp_path / "backdrop_image_1" / "image_0.png")
        assert not os.path.exists(tmp_path / "backdrop_image_1" / "image_1.png")
        assert not os.path.exists(tmp_path / "backdrop_image_2" / "image_0.png")
        assert not os.path.exists(tmp_path / "backdrop_image_2" / "image_1.png")

        assert os.path.exists(tmp_path / "backdrop-light" / "image_0.png")
        assert os.path.exists(tmp_path / "backdrop-light" / "image_1.png")
        assert os.path.exists(tmp_path / "backdrop-dark" / "image_0.png")
        assert os.path.exists(tmp_path / "backdrop-dark" / "image_1.png")

        # Images should not be modified
        assert (
            os.path.getmtime(tmp_path / "backdrop-light" / "image_0.png") == write_time
        )

        # Load manifest, check that paths exist and are relative
        manifest = {}
        with open(tmp_path / "manifest.json", "r") as f:
            manifest = json.load(f)
        assert manifest["backdrops"] == [
            {
                "name": "Backdrop Image 1",
                "key": "backdrop_image_1",
                "frames": [
                    "backdrop-light/image_0.png",
                    "backdrop-light/image_1.png",
                ],
            },
            {
                "name": "Backdrop Image 2",
                "key": "backdrop_image_2",
                "frames": [
                    "backdrop-dark/image_0.png",
                    "backdrop-dark/image_1.png",
                ],
            },
        ]

    def test_override_some_backdrop_metadata(self, tmp_path):
        csv_data = pd.read_csv(
            StringIO(self.backdrop_headers + "\n" + self.backdrop_csv_data)
        )
        backdrop_info = {
            "Backdrop Image 1": {
                "name": "New Backdrop Name",
                "key": "new_backdrop_key",
            }
        }
        convert_colorizer_data(
            csv_data,
            tmp_path,
            backdrop_column_names=["Backdrop Image 1", "Backdrop Image 2"],
            backdrop_info=backdrop_info,
            output_format=DataFileType.JSON,
        )

        assert os.path.exists(tmp_path / "new_backdrop_key" / "image_0.png")
        assert os.path.exists(tmp_path / "new_backdrop_key" / "image_1.png")
        assert os.path.exists(tmp_path / "backdrop_image_2" / "image_0.png")
        assert os.path.exists(tmp_path / "backdrop_image_2" / "image_1.png")

        # Load manifest, check that paths exist and are relative
        manifest = {}
        with open(tmp_path / "manifest.json", "r") as f:
            manifest = json.load(f)
        assert manifest["backdrops"] == [
            {
                "name": "New Backdrop Name",
                "key": "new_backdrop_key",
                "frames": [
                    "new_backdrop_key/image_0.png",
                    "new_backdrop_key/image_1.png",
                ],
            },
            {
                "name": "Backdrop Image 2",
                "key": "backdrop_image_2",
                "frames": [
                    "backdrop_image_2/image_0.png",
                    "backdrop_image_2/image_1.png",
                ],
            },
        ]

    def test_override_backdrop_paths(self, tmp_path):
        csv_data = pd.read_csv(
            StringIO(self.backdrop_headers + "\n" + self.backdrop_csv_data)
        )
        backdrop_info = {
            "Backdrop Image 2": {
                "frames": [
                    f"{asset_path}/backdrop-light/image_0.png",
                    f"{asset_path}/backdrop-light/image_1.png",
                ]
            }
        }
        convert_colorizer_data(
            csv_data,
            tmp_path,
            backdrop_column_names=["Backdrop Image 1", "Backdrop Image 2"],
            backdrop_info=backdrop_info,
            output_format=DataFileType.JSON,
        )

        assert os.path.exists(tmp_path / "backdrop_image_1" / "image_0.png")
        assert os.path.exists(tmp_path / "backdrop_image_1" / "image_1.png")
        assert os.path.exists(tmp_path / "backdrop_image_2" / "image_0.png")
        assert os.path.exists(tmp_path / "backdrop_image_2" / "image_1.png")

        # Files should be the same because they both pulled from the same source
        assert (
            open(tmp_path / "backdrop_image_1" / "image_0.png", "rb").read()
            == open(tmp_path / "backdrop_image_2" / "image_0.png", "rb").read()
        )
        assert (
            open(tmp_path / "backdrop_image_1" / "image_1.png", "rb").read()
            == open(tmp_path / "backdrop_image_2" / "image_1.png", "rb").read()
        )

    def test_writes_backdrops_that_are_not_in_column_names(self, tmp_path):
        # Copy the backdrop images to the dataset directory
        shutil.copytree(asset_path / "backdrop-light", tmp_path / "backdrop-light")

        csv_data = pd.read_csv(StringIO(sample_csv_headers + "\n" + sample_csv_data))
        backdrop_info_1 = {
            "name": "Backdrop 1",
            "key": "new_backdrop_1",
            "frames": [
                f"{asset_path}/backdrop-light/image_0.png",
                f"{asset_path}/backdrop-light/image_1.png",
            ],
        }
        backdrop_info_2 = {
            "name": "Backdrop 2",
            "key": "new_backdrop_2",
            "frames": [
                f"{asset_path}/backdrop-dark/image_0.png",
                f"{asset_path}/backdrop-dark/image_1.png",
            ],
        }
        backdrop_info = {
            # Keys are arbitrary here
            "A backdrop": backdrop_info_1,
            "Some other backdrop": backdrop_info_2,
        }
        convert_colorizer_data(
            csv_data,
            tmp_path,
            backdrop_info=backdrop_info,
            output_format=DataFileType.JSON,
        )

        # File paths should be copied
        assert os.path.exists(tmp_path / "new_backdrop_1" / "image_0.png")
        assert os.path.exists(tmp_path / "new_backdrop_1" / "image_1.png")
        assert os.path.exists(tmp_path / "new_backdrop_2" / "image_0.png")
        assert os.path.exists(tmp_path / "new_backdrop_2" / "image_1.png")

        manifest = {}
        with open(tmp_path / "manifest.json", "r") as f:
            manifest = json.load(f)
        # Paths should be relative
        assert manifest["backdrops"] == [
            {
                "name": "Backdrop 1",
                "key": "new_backdrop_1",
                "frames": [
                    "new_backdrop_1/image_0.png",
                    "new_backdrop_1/image_1.png",
                ],
            },
            {
                "name": "Backdrop 2",
                "key": "new_backdrop_2",
                "frames": [
                    "new_backdrop_2/image_0.png",
                    "new_backdrop_2/image_1.png",
                ],
            },
        ]

    def test_throws_error_if_backdrop_does_not_exist(self, tmp_path):
        csv_data = pd.read_csv(StringIO(sample_csv_headers + "\n" + sample_csv_data))
        backdrop_info = {
            "backdrop": {
                "name": "Backdrop 1",
                "key": "new_backdrop_1",
                "frames": [
                    "path/does/not/exist/image_0.png",
                    "path/does/not/exist/image_1.png",
                ],
            }
        }
        with pytest.raises(Exception):
            convert_colorizer_data(
                csv_data,
                tmp_path,
                backdrop_info=backdrop_info,
            )

    def test_sanitizes_backdrop_key_names(self, tmp_path):
        csv_data = pd.read_csv(StringIO(sample_csv_headers + "\n" + sample_csv_data))
        backdrop_info = {
            "backdrop": {
                "name": "Backdrop",
                "key": "!!!BAD KEY NAME!!!",
                "frames": [
                    f"{asset_path}/backdrop-light/image_0.png",
                    f"{asset_path}/backdrop-light/image_1.png",
                ],
            }
        }
        convert_colorizer_data(
            csv_data,
            tmp_path,
            backdrop_info=backdrop_info,
        )
        manifest = {}
        with open(tmp_path / "manifest.json", "r") as f:
            manifest = json.load(f)
        assert manifest["backdrops"] == [
            {
                "name": "Backdrop",
                "key": "bad_key_name",
                "frames": [
                    "bad_key_name/image_0.png",
                    "bad_key_name/image_1.png",
                ],
            },
        ]

    def test_handles_none_backdrop(self, tmp_path):
        csv_data = pd.read_csv(StringIO(sample_csv_headers + "\n" + sample_csv_data))
        convert_colorizer_data(
            csv_data,
            tmp_path,
            backdrop_column_names=["Nonexistent Backdrop"],
            output_format=DataFileType.JSON,
        )
        manifest = {}
        with open(tmp_path / "manifest.json", "r") as f:
            manifest = json.load(f)

        assert manifest["backdrops"] == [
            {
                "name": "Nonexistent Backdrop",
                "key": "nonexistent_backdrop",
                "frames": [None, None],
            }
        ]
=======

def test_does_not_rewrite_existing_frames_or_bounds_data(existing_dataset):
    frame_0_time = os.path.getmtime(existing_dataset / "frame_0.png")
    frame_1_time = os.path.getmtime(existing_dataset / "frame_1.png")
    bounds_time = os.path.getmtime(existing_dataset / "bounds.json")

    csv_content = f"{sample_csv_headers}\n{sample_csv_data}"
    csv_data = pd.read_csv(StringIO(csv_content))
    convert_colorizer_data(csv_data, existing_dataset, force_frame_generation=False)

    # Frames + bbox data should not be modified
    assert os.path.getmtime(existing_dataset / "frame_0.png") == frame_0_time
    assert os.path.getmtime(existing_dataset / "frame_1.png") == frame_1_time
    assert os.path.getmtime(existing_dataset / "bounds.json") == bounds_time

    # Reference to frames and bounds data should still be present in the manifest
    manifest = {}
    with open(existing_dataset / "manifest.json", "r") as f:
        manifest = json.load(f)
        assert manifest["bounds"] == "bounds.json"
        assert manifest["frames"] == ["frame_0.png", "frame_1.png"]


def test_detects_missing_frames(existing_dataset):
    frame_0_time = os.path.getmtime(existing_dataset / "frame_0.png")
    frame_1_time = os.path.getmtime(existing_dataset / "frame_1.png")
    # Delete one of the frames
    os.remove(existing_dataset / "frame_0.png")

    csv_content = f"{sample_csv_headers}\n{sample_csv_data}"
    csv_data = pd.read_csv(StringIO(csv_content))
    convert_colorizer_data(csv_data, existing_dataset, force_frame_generation=False)

    # Frames should be regenerated
    assert os.path.exists(existing_dataset / "frame_0.png")
    assert os.path.exists(existing_dataset / "frame_1.png")

    # Frame 0 and 1 should both have newer write times
    assert os.path.getmtime(existing_dataset / "frame_0.png") > frame_0_time
    assert os.path.getmtime(existing_dataset / "frame_1.png") > frame_1_time


def test_force_image_generation_flag_works(existing_dataset):
    # Record write time of both frames
    frame_0_time = os.path.getmtime(existing_dataset / "frame_0.png")
    frame_1_time = os.path.getmtime(existing_dataset / "frame_1.png")

    csv_content = f"{sample_csv_headers}\n{sample_csv_data}"
    csv_data = pd.read_csv(StringIO(csv_content))
    convert_colorizer_data(csv_data, existing_dataset, force_frame_generation=True)

    # Frame 0 and 1 should both have newer write times
    assert os.path.getmtime(existing_dataset / "frame_0.png") > frame_0_time
    assert os.path.getmtime(existing_dataset / "frame_1.png") > frame_1_time


def test_rewrites_images_when_object_count_changes(existing_dataset):
    # Record write time of both frames
    frame_0_time = os.path.getmtime(existing_dataset / "frame_0.png")
    frame_1_time = os.path.getmtime(existing_dataset / "frame_1.png")

    csv_content = f"{sample_csv_headers}\n{sample_csv_data}\n4,3,1,70,80,0.9,4,D,1,./colorizer_data/tests/assets/test_csv/frame_1.tiff"
    csv_data = pd.read_csv(StringIO(csv_content))
    convert_colorizer_data(csv_data, existing_dataset, force_frame_generation=False)

    # Frame 0 and 1 should both have newer write times
    assert os.path.getmtime(existing_dataset / "frame_0.png") > frame_0_time
    assert os.path.getmtime(existing_dataset / "frame_1.png") > frame_1_time


def test_regenerates_frames_if_missing_times_file(existing_dataset):
    # Record write time of both frames
    frame_0_time = os.path.getmtime(existing_dataset / "frame_0.png")
    frame_1_time = os.path.getmtime(existing_dataset / "frame_1.png")

    # Delete times file.
    os.remove(existing_dataset / "times.json")

    csv_content = f"{sample_csv_headers}\n{sample_csv_data}"
    csv_data = pd.read_csv(StringIO(csv_content))
    convert_colorizer_data(csv_data, existing_dataset, force_frame_generation=False)

    # Frame 0 and 1 should both have newer write times
    assert os.path.getmtime(existing_dataset / "frame_0.png") > frame_0_time
    assert os.path.getmtime(existing_dataset / "frame_1.png") > frame_1_time
>>>>>>> 9a9a82c3
<|MERGE_RESOLUTION|>--- conflicted
+++ resolved
@@ -2,10 +2,7 @@
 import json
 import os
 import pathlib
-<<<<<<< HEAD
 import shutil
-=======
->>>>>>> 9a9a82c3
 
 import pandas as pd
 import pytest
@@ -138,32 +135,8 @@
     assert os.path.exists(dataset_dir / f"centroids.{filetype.value}")
     validate_data(
         dataset_dir / f"centroids.{filetype.value}", [50, 50, 55, 60, 60, 70, 65, 75]
-<<<<<<< HEAD
-=======
     )
 
-    assert manifest["times"] == f"times.{filetype.value}"
-    assert os.path.exists(dataset_dir / f"times.{filetype.value}")
-    validate_data(dataset_dir / f"times.{filetype.value}", [0, 1, 0, 1])
-
-    assert manifest["outliers"] == f"outliers.{filetype.value}"
-    assert os.path.exists(dataset_dir / f"outliers.{filetype.value}")
-    validate_data(dataset_dir / f"outliers.{filetype.value}", [0, 0, 0, 1])
-
-
-# ///////////////////////// PARSING TESTS /////////////////////////
-
-
-def test_handles_simple_csv(tmp_path):
-    csv_content = f"{sample_csv_headers}\n{sample_csv_data}"
-    csv_data = pd.read_csv(StringIO(csv_content))
-    convert_colorizer_data(
-        csv_data, tmp_path / "dataset", output_format=DataFileType.JSON
->>>>>>> 9a9a82c3
-    )
-    validate_default_dataset(tmp_path / "dataset")
-
-<<<<<<< HEAD
     assert manifest["times"] == f"times.{filetype.value}"
     assert os.path.exists(dataset_dir / f"times.{filetype.value}")
     validate_data(dataset_dir / f"times.{filetype.value}", [0, 1, 0, 1])
@@ -183,114 +156,8 @@
         csv_data, tmp_path / "dataset", output_format=DataFileType.JSON
     )
     validate_default_dataset(tmp_path / "dataset")
-=======
-
-def test_handles_renamed_columns(tmp_path):
-    csv_content = f"{sample_csv_headers_alternate}\n{sample_csv_data}"
-    csv_data = pd.read_csv(StringIO(csv_content))
-    convert_colorizer_data(
-        csv_data,
-        tmp_path / "dataset",
-        object_id_column="object_id",
-        track_column="track",
-        times_column="frame",
-        centroid_x_column="centroid_x",
-        centroid_y_column="centroid_y",
-        image_column="file_path",
-        outlier_column="outlier",
-        output_format=DataFileType.JSON,
-    )
-    validate_default_dataset(
-        tmp_path / "dataset",
-    )
-
-
-def test_handles_default_csv_parquet(tmp_path):
-    csv_content = f"{sample_csv_headers}\n{sample_csv_data}"
-    csv_data = pd.read_csv(StringIO(csv_content))
-    convert_colorizer_data(
-        csv_data, tmp_path / "dataset", output_format=DataFileType.PARQUET
-    )
-    validate_default_dataset(tmp_path / "dataset", DataFileType.PARQUET)
-
-
-def test_fails_if_no_features_given(tmp_path):
-    csv_content = f"{sample_csv_headers}\n{sample_csv_data}"
-    csv_data = pd.read_csv(StringIO(csv_content))
-    # Delete all the columns that have feature data
-    csv_data = csv_data.drop(
-        ["Continuous Feature", "Discrete Feature", "Categorical Feature"], axis=1
-    )
-    with pytest.raises(Exception):
-        convert_colorizer_data(csv_data, tmp_path)
-
-
-def test_fails_if_no_objects_exist(tmp_path):
-    csv_content = f"{sample_csv_headers}"
-    csv_data = pd.read_csv(StringIO(csv_content))
-
-    with pytest.raises(Exception):
-        convert_colorizer_data(csv_data, tmp_path)
-
-
-def test_handles_missing_centroid_and_outlier_columns(tmp_path):
-    csv_content = f"{sample_csv_headers}\n{sample_csv_data}"
-    csv_data = pd.read_csv(StringIO(csv_content))
-    csv_data = csv_data.drop(["Centroid X", "Centroid Y", "Outlier"], axis=1)
-    convert_colorizer_data(csv_data, tmp_path, output_format=DataFileType.JSON)
-
-    # Outliers and centroids should not be written
-    assert not os.path.exists(tmp_path / "outliers.json")
-    assert not os.path.exists(tmp_path / "centroids.json")
-    # Data should not be in manifest
-    manifest = {}
-    with open(tmp_path / "manifest.json", "r") as f:
-        manifest = json.load(f)
-        assert "outliers" not in manifest
-        assert "centroids" not in manifest
-
-
-def test_throws_error_if_all_values_are_outliers(tmp_path):
-    csv_content = f"{sample_csv_headers}\n{sample_csv_data}"
-    csv_data = pd.read_csv(StringIO(csv_content))
-    csv_data["Outlier"] = 1
-    with pytest.raises(Exception):
-        convert_colorizer_data(csv_data, tmp_path)
-
-
-def test_throws_error_if_times_column_is_missing(tmp_path):
-    csv_content = f"{sample_csv_headers}\n{sample_csv_data}"
-    csv_data = pd.read_csv(StringIO(csv_content))
-    csv_data = csv_data.drop(["Frame"], axis=1)
-    with pytest.raises(Exception):
-        convert_colorizer_data(csv_data, tmp_path)
-
-
-def test_uses_id_as_track_if_track_is_missing(tmp_path):
-    csv_content = f"{sample_csv_headers}\n{sample_csv_data}"
-    csv_data = pd.read_csv(StringIO(csv_content))
-    csv_data = csv_data.drop(["Track"], axis=1)
-    convert_colorizer_data(csv_data, tmp_path, output_format=DataFileType.JSON)
-
-    manifest = {}
-    with open(tmp_path / "manifest.json", "r") as f:
-        manifest = json.load(f)
-        print(manifest)
-        assert manifest["tracks"] == "tracks.json"
-        # Uses IDs as track IDs
-        validate_data(tmp_path / "tracks.json", [0, 1, 2, 3])
-
-
-"""
-TODO: Test additional edge cases
-- [ ] Handles backdrop images via column
-- [ ] Handles backdrop images via dictionary
-"""
->>>>>>> 9a9a82c3
-
-# ///////////////////////// FRAME GENERATION TESTS /////////////////////////
-
-<<<<<<< HEAD
+
+
 def test_handles_renamed_columns(tmp_path):
     csv_content = f"{sample_csv_headers_alternate}\n{sample_csv_data}"
     csv_data = pd.read_csv(StringIO(csv_content))
@@ -815,91 +682,4 @@
                 "key": "nonexistent_backdrop",
                 "frames": [None, None],
             }
-        ]
-=======
-
-def test_does_not_rewrite_existing_frames_or_bounds_data(existing_dataset):
-    frame_0_time = os.path.getmtime(existing_dataset / "frame_0.png")
-    frame_1_time = os.path.getmtime(existing_dataset / "frame_1.png")
-    bounds_time = os.path.getmtime(existing_dataset / "bounds.json")
-
-    csv_content = f"{sample_csv_headers}\n{sample_csv_data}"
-    csv_data = pd.read_csv(StringIO(csv_content))
-    convert_colorizer_data(csv_data, existing_dataset, force_frame_generation=False)
-
-    # Frames + bbox data should not be modified
-    assert os.path.getmtime(existing_dataset / "frame_0.png") == frame_0_time
-    assert os.path.getmtime(existing_dataset / "frame_1.png") == frame_1_time
-    assert os.path.getmtime(existing_dataset / "bounds.json") == bounds_time
-
-    # Reference to frames and bounds data should still be present in the manifest
-    manifest = {}
-    with open(existing_dataset / "manifest.json", "r") as f:
-        manifest = json.load(f)
-        assert manifest["bounds"] == "bounds.json"
-        assert manifest["frames"] == ["frame_0.png", "frame_1.png"]
-
-
-def test_detects_missing_frames(existing_dataset):
-    frame_0_time = os.path.getmtime(existing_dataset / "frame_0.png")
-    frame_1_time = os.path.getmtime(existing_dataset / "frame_1.png")
-    # Delete one of the frames
-    os.remove(existing_dataset / "frame_0.png")
-
-    csv_content = f"{sample_csv_headers}\n{sample_csv_data}"
-    csv_data = pd.read_csv(StringIO(csv_content))
-    convert_colorizer_data(csv_data, existing_dataset, force_frame_generation=False)
-
-    # Frames should be regenerated
-    assert os.path.exists(existing_dataset / "frame_0.png")
-    assert os.path.exists(existing_dataset / "frame_1.png")
-
-    # Frame 0 and 1 should both have newer write times
-    assert os.path.getmtime(existing_dataset / "frame_0.png") > frame_0_time
-    assert os.path.getmtime(existing_dataset / "frame_1.png") > frame_1_time
-
-
-def test_force_image_generation_flag_works(existing_dataset):
-    # Record write time of both frames
-    frame_0_time = os.path.getmtime(existing_dataset / "frame_0.png")
-    frame_1_time = os.path.getmtime(existing_dataset / "frame_1.png")
-
-    csv_content = f"{sample_csv_headers}\n{sample_csv_data}"
-    csv_data = pd.read_csv(StringIO(csv_content))
-    convert_colorizer_data(csv_data, existing_dataset, force_frame_generation=True)
-
-    # Frame 0 and 1 should both have newer write times
-    assert os.path.getmtime(existing_dataset / "frame_0.png") > frame_0_time
-    assert os.path.getmtime(existing_dataset / "frame_1.png") > frame_1_time
-
-
-def test_rewrites_images_when_object_count_changes(existing_dataset):
-    # Record write time of both frames
-    frame_0_time = os.path.getmtime(existing_dataset / "frame_0.png")
-    frame_1_time = os.path.getmtime(existing_dataset / "frame_1.png")
-
-    csv_content = f"{sample_csv_headers}\n{sample_csv_data}\n4,3,1,70,80,0.9,4,D,1,./colorizer_data/tests/assets/test_csv/frame_1.tiff"
-    csv_data = pd.read_csv(StringIO(csv_content))
-    convert_colorizer_data(csv_data, existing_dataset, force_frame_generation=False)
-
-    # Frame 0 and 1 should both have newer write times
-    assert os.path.getmtime(existing_dataset / "frame_0.png") > frame_0_time
-    assert os.path.getmtime(existing_dataset / "frame_1.png") > frame_1_time
-
-
-def test_regenerates_frames_if_missing_times_file(existing_dataset):
-    # Record write time of both frames
-    frame_0_time = os.path.getmtime(existing_dataset / "frame_0.png")
-    frame_1_time = os.path.getmtime(existing_dataset / "frame_1.png")
-
-    # Delete times file.
-    os.remove(existing_dataset / "times.json")
-
-    csv_content = f"{sample_csv_headers}\n{sample_csv_data}"
-    csv_data = pd.read_csv(StringIO(csv_content))
-    convert_colorizer_data(csv_data, existing_dataset, force_frame_generation=False)
-
-    # Frame 0 and 1 should both have newer write times
-    assert os.path.getmtime(existing_dataset / "frame_0.png") > frame_0_time
-    assert os.path.getmtime(existing_dataset / "frame_1.png") > frame_1_time
->>>>>>> 9a9a82c3
+        ]