from io import StringIO
import json
import os
import pathlib
import shutil

import pandas as pd
import pytest

from colorizer_data import convert_colorizer_data
from colorizer_data.types import DataFileType, FeatureMetadata
from colorizer_data.utils import read_data_array_file
from typing import Dict, List, Union

asset_path = pathlib.Path(__file__).parent / "assets"

sample_csv_headers = "ID,Track,Frame,Centroid X,Centroid Y,Continuous Feature,Discrete Feature,Categorical Feature,Outlier,File Path"
sample_csv_headers_alternate = "object_id,track,frame,centroid_x,centroid_y,Continuous Feature,Discrete Feature,Categorical Feature,outlier,file_path"
raw_sample_csv_data = [
    f"0,1,0,50,50,0.5,0,A,0,{str(asset_path)}/test_csv/frame_0.tiff",
    f"1,1,1,55,60,0.6,1,B,0,{str(asset_path)}/test_csv/frame_1.tiff",
    f"2,2,0,60,70,0.7,2,C,0,{str(asset_path)}/test_csv/frame_0.tiff",
    f"3,2,1,65,75,0.8,3,A,1,{str(asset_path)}/test_csv/frame_1.tiff",
]

<<<<<<< HEAD

sample_csv_data = "\n".join(raw_sample_csv_data)

sample_csv_data_relative_paths = "\n".join(
    [
        "0,1,0,50,50,0.5,0,A,0,test_csv/frame_0.tiff",
        "1,1,1,55,60,0.6,1,B,0,test_csv/frame_1.tiff",
        "2,2,0,60,70,0.7,2,C,0,test_csv/frame_0.tiff",
        "3,2,1,65,75,0.8,3,A,1,test_csv/frame_1.tiff",
    ]
)

=======
sample_csv_data = "\n".join(raw_sample_csv_data)

>>>>>>> d3aad757
# ///////////////////////// METHODS /////////////////////////


# Computes once per test session.
@pytest.fixture(scope="session")
def existing_dataset(tmp_path_factory) -> pathlib.Path:
    tmp_path = tmp_path_factory.mktemp("dataset")
    csv_content = f"{sample_csv_headers}\n{sample_csv_data}"
    csv_data = pd.read_csv(StringIO(csv_content))
    convert_colorizer_data(csv_data, tmp_path, output_format=DataFileType.JSON)
    return tmp_path


# ///////////////////////// METHODS /////////////////////////


@pytest.fixture
def existing_dataset(tmp_path) -> pathlib.Path:
    csv_content = f"{sample_csv_headers}\n{sample_csv_data}"
    csv_data = pd.read_csv(StringIO(csv_content))
    # TODO: Should I just write the relevant data files out without going through the image
    # processing step? Multiprocessing seems to make this very slow.
    convert_colorizer_data(csv_data, tmp_path, output_format=DataFileType.JSON)
    return tmp_path


def feature_array_to_dict(
    feature_array: List[FeatureMetadata],
) -> Dict[str, FeatureMetadata]:
    return {feature.name: feature for feature in feature_array}


def validate_data(path: pathlib.Path, data: Union[List[int], List[float]]):
    loaded_data = read_data_array_file(path)

    assert len(loaded_data) == len(data)
    for i, d in enumerate(data):
        assert abs(loaded_data[i] - d) < 1e-6


def validate_default_dataset(
    dataset_dir: pathlib.Path, filetype: DataFileType = DataFileType.JSON
):
    expected_manifest = dataset_dir / "manifest.json"
    assert os.path.exists(expected_manifest)

    manifest = {}
    with open(expected_manifest, "r") as f:
        manifest = json.load(f)

    # Should not include data columns as features
    assert manifest["features"] == [
        {
            "name": "Continuous Feature",
            "key": "continuous_feature",
            "type": "continuous",
            "description": "",
            "unit": "",
            "min": 0.5,
            "max": 0.7,
            "data": f"feature_0.{filetype.value}",
        },
        {
            "name": "Discrete Feature",
            "key": "discrete_feature",
            "type": "discrete",
            "description": "",
            "unit": "",
            "min": 0,
            "max": 2,
            "data": f"feature_1.{filetype.value}",
        },
        {
            "name": "Categorical Feature",
            "key": "categorical_feature",
            "type": "categorical",
            "description": "",
            "unit": "",
            "min": 0,
            "max": 2,
            "categories": ["A", "B", "C"],
            "data": f"feature_2.{filetype.value}",
        },
    ]
    assert os.path.exists(dataset_dir / f"feature_0.{filetype.value}")
    assert os.path.exists(dataset_dir / f"feature_1.{filetype.value}")
    assert os.path.exists(dataset_dir / f"feature_2.{filetype.value}")
    validate_data(dataset_dir / f"feature_0.{filetype.value}", [0.5, 0.6, 0.7, 0.8])
    validate_data(dataset_dir / f"feature_1.{filetype.value}", [0, 1, 2, 3])
    validate_data(dataset_dir / f"feature_2.{filetype.value}", [0, 1, 2, 0])

    assert manifest["frames"] == ["frame_0.png", "frame_1.png"]
    assert os.path.exists(dataset_dir / "frame_0.png")
    assert os.path.exists(dataset_dir / "frame_1.png")

    assert manifest["tracks"] == f"tracks.{filetype.value}"
    assert os.path.exists(dataset_dir / f"tracks.{filetype.value}")
    validate_data(dataset_dir / f"tracks.{filetype.value}", [1, 1, 2, 2])

    assert manifest["centroids"] == f"centroids.{filetype.value}"
    assert os.path.exists(dataset_dir / f"centroids.{filetype.value}")
    validate_data(
        dataset_dir / f"centroids.{filetype.value}", [50, 50, 55, 60, 60, 70, 65, 75]
    )

    assert manifest["times"] == f"times.{filetype.value}"
    assert os.path.exists(dataset_dir / f"times.{filetype.value}")
    validate_data(dataset_dir / f"times.{filetype.value}", [0, 1, 0, 1])

    assert manifest["outliers"] == f"outliers.{filetype.value}"
    assert os.path.exists(dataset_dir / f"outliers.{filetype.value}")
    validate_data(dataset_dir / f"outliers.{filetype.value}", [0, 0, 0, 1])


# ///////////////////////// PARSING TESTS /////////////////////////


def test_handles_simple_csv(tmp_path):
    csv_content = f"{sample_csv_headers}\n{sample_csv_data}"
    csv_data = pd.read_csv(StringIO(csv_content))
    convert_colorizer_data(
        csv_data, tmp_path / "dataset", output_format=DataFileType.JSON
    )
    validate_default_dataset(tmp_path / "dataset")


def test_handles_renamed_columns(tmp_path):
    csv_content = f"{sample_csv_headers_alternate}\n{sample_csv_data}"
    csv_data = pd.read_csv(StringIO(csv_content))
    convert_colorizer_data(
        csv_data,
        tmp_path / "dataset",
        object_id_column="object_id",
        track_column="track",
        times_column="frame",
        centroid_x_column="centroid_x",
        centroid_y_column="centroid_y",
        image_column="file_path",
        outlier_column="outlier",
        output_format=DataFileType.JSON,
    )
    validate_default_dataset(
        tmp_path / "dataset",
    )


def test_handles_default_csv_parquet(tmp_path):
    csv_content = f"{sample_csv_headers}\n{sample_csv_data}"
    csv_data = pd.read_csv(StringIO(csv_content))
    convert_colorizer_data(
        csv_data, tmp_path / "dataset", output_format=DataFileType.PARQUET
    )
    validate_default_dataset(tmp_path / "dataset", DataFileType.PARQUET)


def test_fails_if_no_features_given(tmp_path):
    csv_content = f"{sample_csv_headers}\n{sample_csv_data}"
    csv_data = pd.read_csv(StringIO(csv_content))
    # Delete all the columns that have feature data
    csv_data = csv_data.drop(
        ["Continuous Feature", "Discrete Feature", "Categorical Feature"], axis=1
    )
    with pytest.raises(Exception):
        convert_colorizer_data(csv_data, tmp_path)


def test_fails_if_no_objects_exist(tmp_path):
    csv_content = f"{sample_csv_headers}"
    csv_data = pd.read_csv(StringIO(csv_content))

    with pytest.raises(Exception):
        convert_colorizer_data(csv_data, tmp_path)


def test_handles_missing_centroid_and_outlier_columns(tmp_path):
    csv_content = f"{sample_csv_headers}\n{sample_csv_data}"
    csv_data = pd.read_csv(StringIO(csv_content))
    csv_data = csv_data.drop(["Centroid X", "Centroid Y", "Outlier"], axis=1)
    convert_colorizer_data(csv_data, tmp_path, output_format=DataFileType.JSON)

    # Outliers and centroids should not be written
    assert not os.path.exists(tmp_path / "outliers.json")
    assert not os.path.exists(tmp_path / "centroids.json")
    # Data should not be in manifest
    manifest = {}
    with open(tmp_path / "manifest.json", "r") as f:
        manifest = json.load(f)
        assert "outliers" not in manifest
        assert "centroids" not in manifest


def test_throws_error_if_all_values_are_outliers(tmp_path):
    csv_content = f"{sample_csv_headers}\n{sample_csv_data}"
    csv_data = pd.read_csv(StringIO(csv_content))
    csv_data["Outlier"] = 1
    with pytest.raises(Exception):
        convert_colorizer_data(csv_data, tmp_path)


def test_throws_error_if_times_column_is_missing(tmp_path):
    csv_content = f"{sample_csv_headers}\n{sample_csv_data}"
    csv_data = pd.read_csv(StringIO(csv_content))
    csv_data = csv_data.drop(["Frame"], axis=1)
    with pytest.raises(Exception):
        convert_colorizer_data(csv_data, tmp_path)


def test_uses_id_as_track_if_track_is_missing(tmp_path):
    csv_content = f"{sample_csv_headers}\n{sample_csv_data}"
    csv_data = pd.read_csv(StringIO(csv_content))
    csv_data = csv_data.drop(["Track"], axis=1)
    convert_colorizer_data(csv_data, tmp_path, output_format=DataFileType.JSON)

    manifest = {}
    with open(tmp_path / "manifest.json", "r") as f:
        manifest = json.load(f)
        print(manifest)
        assert manifest["tracks"] == "tracks.json"
        # Uses IDs as track IDs
        validate_data(tmp_path / "tracks.json", [0, 1, 2, 3])


<<<<<<< HEAD
def test_uses_source_dir_to_evaluate_relative_paths(tmp_path):
    # Use CSV with relative paths
    csv_content = f"{sample_csv_headers}\n{sample_csv_data_relative_paths}"
    data = pd.read_csv(StringIO(csv_content))

    original_cwd = os.getcwd()
    os.chdir(tmp_path)

    # Check that conversion fails if no source directory is provided
    with pytest.raises(Exception):
        convert_colorizer_data(
            data,
            tmp_path,
        )

    # Current working directory is tmp_path, but all the assets are in
    # the asset_path directory.
    convert_colorizer_data(
        data,
        tmp_path,
        source_dir=asset_path,
    )
    validate_default_dataset(tmp_path, DataFileType.PARQUET)
    os.chdir(original_cwd)


=======
>>>>>>> d3aad757
# ///////////////////////// FRAME GENERATION TESTS /////////////////////////


def test_does_not_rewrite_existing_frames_or_bounds_data(existing_dataset):
    frame_0_time = os.path.getmtime(existing_dataset / "frame_0.png")
    frame_1_time = os.path.getmtime(existing_dataset / "frame_1.png")
    bounds_time = os.path.getmtime(existing_dataset / "bounds.json")

    csv_content = f"{sample_csv_headers}\n{sample_csv_data}"
    csv_data = pd.read_csv(StringIO(csv_content))
    convert_colorizer_data(csv_data, existing_dataset, force_frame_generation=False)

    # Frames + bbox data should not be modified
    assert os.path.getmtime(existing_dataset / "frame_0.png") == frame_0_time
    assert os.path.getmtime(existing_dataset / "frame_1.png") == frame_1_time
    assert os.path.getmtime(existing_dataset / "bounds.json") == bounds_time

    # Reference to frames and bounds data should still be present in the manifest
    manifest = {}
    with open(existing_dataset / "manifest.json", "r") as f:
        manifest = json.load(f)
        assert manifest["bounds"] == "bounds.json"
        assert manifest["frames"] == ["frame_0.png", "frame_1.png"]


def test_detects_missing_frames(existing_dataset):
    frame_0_time = os.path.getmtime(existing_dataset / "frame_0.png")
    frame_1_time = os.path.getmtime(existing_dataset / "frame_1.png")
    # Delete one of the frames
    os.remove(existing_dataset / "frame_0.png")

    csv_content = f"{sample_csv_headers}\n{sample_csv_data}"
    csv_data = pd.read_csv(StringIO(csv_content))
    convert_colorizer_data(csv_data, existing_dataset, force_frame_generation=False)

    # Frames should be regenerated
    assert os.path.exists(existing_dataset / "frame_0.png")
    assert os.path.exists(existing_dataset / "frame_1.png")

    # Frame 0 and 1 should both have newer write times
    assert os.path.getmtime(existing_dataset / "frame_0.png") > frame_0_time
    assert os.path.getmtime(existing_dataset / "frame_1.png") > frame_1_time


def test_force_image_generation_flag_works(existing_dataset):
    # Record write time of both frames
    frame_0_time = os.path.getmtime(existing_dataset / "frame_0.png")
    frame_1_time = os.path.getmtime(existing_dataset / "frame_1.png")

    csv_content = f"{sample_csv_headers}\n{sample_csv_data}"
    csv_data = pd.read_csv(StringIO(csv_content))
    convert_colorizer_data(csv_data, existing_dataset, force_frame_generation=True)

    # Frame 0 and 1 should both have newer write times
    assert os.path.getmtime(existing_dataset / "frame_0.png") > frame_0_time
    assert os.path.getmtime(existing_dataset / "frame_1.png") > frame_1_time


def test_rewrites_images_when_object_count_changes(existing_dataset):
    # Record write time of both frames
    frame_0_time = os.path.getmtime(existing_dataset / "frame_0.png")
    frame_1_time = os.path.getmtime(existing_dataset / "frame_1.png")

    csv_content = f"{sample_csv_headers}\n{sample_csv_data}\n4,3,1,70,80,0.9,4,D,1,./colorizer_data/tests/assets/test_csv/frame_1.tiff"
    csv_data = pd.read_csv(StringIO(csv_content))
    convert_colorizer_data(csv_data, existing_dataset, force_frame_generation=False)

    # Frame 0 and 1 should both have newer write times
    assert os.path.getmtime(existing_dataset / "frame_0.png") > frame_0_time
    assert os.path.getmtime(existing_dataset / "frame_1.png") > frame_1_time


def test_regenerates_frames_if_missing_times_file(existing_dataset):
    # Record write time of both frames
    frame_0_time = os.path.getmtime(existing_dataset / "frame_0.png")
    frame_1_time = os.path.getmtime(existing_dataset / "frame_1.png")

    # Delete times file.
    os.remove(existing_dataset / "times.json")

    csv_content = f"{sample_csv_headers}\n{sample_csv_data}"
    csv_data = pd.read_csv(StringIO(csv_content))
    convert_colorizer_data(csv_data, existing_dataset, force_frame_generation=False)

    # Frame 0 and 1 should both have newer write times
    assert os.path.getmtime(existing_dataset / "frame_0.png") > frame_0_time
    assert os.path.getmtime(existing_dataset / "frame_1.png") > frame_1_time


# ///////////////////////// BACKDROP TESTS /////////////////////////


class TestBackdropWriting:
    backdrop_headers = sample_csv_headers + ",Backdrop Image 1,Backdrop Image 2"
    raw_backdrop_csv_data = [
        raw_sample_csv_data[0]
        + f",{str(asset_path)}/backdrop-light/image_0.png,{str(asset_path)}/backdrop-dark/image_0.png",
        raw_sample_csv_data[1]
        + f",{str(asset_path)}/backdrop-light/image_1.png,{str(asset_path)}/backdrop-dark/image_1.png",
        raw_sample_csv_data[2]
        + f",{str(asset_path)}/backdrop-light/image_0.png,{str(asset_path)}/backdrop-dark/image_0.png",
        raw_sample_csv_data[3]
        + f",{str(asset_path)}/backdrop-light/image_1.png,{str(asset_path)}/backdrop-dark/image_1.png",
    ]
    backdrop_csv_data = "\n".join(raw_backdrop_csv_data)

    def test_writes_backdrop_images_using_column_names(self, tmp_path):
        csv_data = pd.read_csv(
            StringIO(self.backdrop_headers + "\n" + self.backdrop_csv_data)
        )

        convert_colorizer_data(
            csv_data,
            tmp_path,
            backdrop_column_names=["Backdrop Image 1", "Backdrop Image 2"],
            output_format=DataFileType.JSON,
        )

        assert os.path.exists(tmp_path / "backdrop_image_1" / "image_0.png")
        assert os.path.exists(tmp_path / "backdrop_image_1" / "image_1.png")
        assert os.path.exists(tmp_path / "backdrop_image_2" / "image_0.png")
        assert os.path.exists(tmp_path / "backdrop_image_2" / "image_1.png")

        # Load manifest, check that paths exist and are relative
        manifest = {}
        with open(tmp_path / "manifest.json", "r") as f:
            manifest = json.load(f)
        assert manifest["backdrops"] == [
            {
                "name": "Backdrop Image 1",
                "key": "backdrop_image_1",
                "frames": [
                    "backdrop_image_1/image_0.png",
                    "backdrop_image_1/image_1.png",
                ],
            },
            {
                "name": "Backdrop Image 2",
                "key": "backdrop_image_2",
                "frames": [
                    "backdrop_image_2/image_0.png",
                    "backdrop_image_2/image_1.png",
                ],
            },
        ]
        # Features should not have changed.
        validate_default_dataset(tmp_path, DataFileType.JSON)

    def test_does_not_rewrite_existing_backdrop_images(self, tmp_path):
        # Copy backdrop images to dataset directory so they already exist.
        # Because they're local, the images should not be copied or modified.
        # The paths should still be modified to be relative to the manifest, though.
        shutil.copytree(asset_path / "backdrop-light", tmp_path / "backdrop-light")
        shutil.copytree(asset_path / "backdrop-dark", tmp_path / "backdrop-dark")
        write_time = os.path.getmtime(tmp_path / "backdrop-light" / "image_0.png")

        local_raw_backdrop_csv_data = [
            raw_sample_csv_data[0]
            + f",{tmp_path}/backdrop-light/image_0.png,{tmp_path}/backdrop-dark/image_0.png",
            raw_sample_csv_data[1]
            + f",{tmp_path}/backdrop-light/image_1.png,{tmp_path}/backdrop-dark/image_1.png",
            raw_sample_csv_data[2]
            + f",{tmp_path}/backdrop-light/image_0.png,{tmp_path}/backdrop-dark/image_0.png",
            raw_sample_csv_data[3]
            + f",{tmp_path}/backdrop-light/image_1.png,{tmp_path}/backdrop-dark/image_1.png",
        ]
        local_backdrop_csv_data = "\n".join(local_raw_backdrop_csv_data)

        csv_data = pd.read_csv(
            StringIO(self.backdrop_headers + "\n" + local_backdrop_csv_data)
        )
        convert_colorizer_data(
            csv_data,
            tmp_path,
            backdrop_column_names=["Backdrop Image 1", "Backdrop Image 2"],
            output_format=DataFileType.JSON,
        )

        # Should not rename or rewrite images
        assert not os.path.exists(tmp_path / "backdrop_image_1" / "image_0.png")
        assert not os.path.exists(tmp_path / "backdrop_image_1" / "image_1.png")
        assert not os.path.exists(tmp_path / "backdrop_image_2" / "image_0.png")
        assert not os.path.exists(tmp_path / "backdrop_image_2" / "image_1.png")

        assert os.path.exists(tmp_path / "backdrop-light" / "image_0.png")
        assert os.path.exists(tmp_path / "backdrop-light" / "image_1.png")
        assert os.path.exists(tmp_path / "backdrop-dark" / "image_0.png")
        assert os.path.exists(tmp_path / "backdrop-dark" / "image_1.png")

        # Images should not be modified
        assert (
            os.path.getmtime(tmp_path / "backdrop-light" / "image_0.png") == write_time
        )

        # Load manifest, check that paths exist and are relative
        manifest = {}
        with open(tmp_path / "manifest.json", "r") as f:
            manifest = json.load(f)
        assert manifest["backdrops"] == [
            {
                "name": "Backdrop Image 1",
                "key": "backdrop_image_1",
                "frames": [
                    "backdrop-light/image_0.png",
                    "backdrop-light/image_1.png",
                ],
            },
            {
                "name": "Backdrop Image 2",
                "key": "backdrop_image_2",
                "frames": [
                    "backdrop-dark/image_0.png",
                    "backdrop-dark/image_1.png",
                ],
            },
        ]

    def test_override_some_backdrop_metadata(self, tmp_path):
        csv_data = pd.read_csv(
            StringIO(self.backdrop_headers + "\n" + self.backdrop_csv_data)
        )
        backdrop_info = {
            "Backdrop Image 1": {
                "name": "New Backdrop Name",
                "key": "new_backdrop_key",
            }
        }
        convert_colorizer_data(
            csv_data,
            tmp_path,
            backdrop_column_names=["Backdrop Image 1", "Backdrop Image 2"],
            backdrop_info=backdrop_info,
            output_format=DataFileType.JSON,
        )

        assert os.path.exists(tmp_path / "new_backdrop_key" / "image_0.png")
        assert os.path.exists(tmp_path / "new_backdrop_key" / "image_1.png")
        assert os.path.exists(tmp_path / "backdrop_image_2" / "image_0.png")
        assert os.path.exists(tmp_path / "backdrop_image_2" / "image_1.png")

        # Load manifest, check that paths exist and are relative
        manifest = {}
        with open(tmp_path / "manifest.json", "r") as f:
            manifest = json.load(f)
        assert manifest["backdrops"] == [
            {
                "name": "New Backdrop Name",
                "key": "new_backdrop_key",
                "frames": [
                    "new_backdrop_key/image_0.png",
                    "new_backdrop_key/image_1.png",
                ],
            },
            {
                "name": "Backdrop Image 2",
                "key": "backdrop_image_2",
                "frames": [
                    "backdrop_image_2/image_0.png",
                    "backdrop_image_2/image_1.png",
                ],
            },
        ]

    def test_override_backdrop_paths(self, tmp_path):
        csv_data = pd.read_csv(
            StringIO(self.backdrop_headers + "\n" + self.backdrop_csv_data)
        )
        backdrop_info = {
            "Backdrop Image 2": {
                "frames": [
                    f"{asset_path}/backdrop-light/image_0.png",
                    f"{asset_path}/backdrop-light/image_1.png",
                ]
            }
        }
        convert_colorizer_data(
            csv_data,
            tmp_path,
            backdrop_column_names=["Backdrop Image 1", "Backdrop Image 2"],
            backdrop_info=backdrop_info,
            output_format=DataFileType.JSON,
        )

        assert os.path.exists(tmp_path / "backdrop_image_1" / "image_0.png")
        assert os.path.exists(tmp_path / "backdrop_image_1" / "image_1.png")
        assert os.path.exists(tmp_path / "backdrop_image_2" / "image_0.png")
        assert os.path.exists(tmp_path / "backdrop_image_2" / "image_1.png")

        # Files should be the same because they both pulled from the same source
        assert (
            open(tmp_path / "backdrop_image_1" / "image_0.png", "rb").read()
            == open(tmp_path / "backdrop_image_2" / "image_0.png", "rb").read()
        )
        assert (
            open(tmp_path / "backdrop_image_1" / "image_1.png", "rb").read()
            == open(tmp_path / "backdrop_image_2" / "image_1.png", "rb").read()
        )

    def test_writes_backdrops_that_are_not_in_column_names(self, tmp_path):
        # Copy the backdrop images to the dataset directory
        shutil.copytree(asset_path / "backdrop-light", tmp_path / "backdrop-light")

        csv_data = pd.read_csv(StringIO(sample_csv_headers + "\n" + sample_csv_data))
        backdrop_info_1 = {
            "name": "Backdrop 1",
            "key": "new_backdrop_1",
            "frames": [
                f"{asset_path}/backdrop-light/image_0.png",
                f"{asset_path}/backdrop-light/image_1.png",
            ],
        }
        backdrop_info_2 = {
            "name": "Backdrop 2",
            "key": "new_backdrop_2",
            "frames": [
                f"{asset_path}/backdrop-dark/image_0.png",
                f"{asset_path}/backdrop-dark/image_1.png",
            ],
        }
        backdrop_info = {
            # Keys are arbitrary here
            "A backdrop": backdrop_info_1,
            "Some other backdrop": backdrop_info_2,
        }
        convert_colorizer_data(
            csv_data,
            tmp_path,
            backdrop_info=backdrop_info,
            output_format=DataFileType.JSON,
        )

        # File paths should be copied
        assert os.path.exists(tmp_path / "new_backdrop_1" / "image_0.png")
        assert os.path.exists(tmp_path / "new_backdrop_1" / "image_1.png")
        assert os.path.exists(tmp_path / "new_backdrop_2" / "image_0.png")
        assert os.path.exists(tmp_path / "new_backdrop_2" / "image_1.png")

        manifest = {}
        with open(tmp_path / "manifest.json", "r") as f:
            manifest = json.load(f)
        # Paths should be relative
        assert manifest["backdrops"] == [
            {
                "name": "Backdrop 1",
                "key": "new_backdrop_1",
                "frames": [
                    "new_backdrop_1/image_0.png",
                    "new_backdrop_1/image_1.png",
                ],
            },
            {
                "name": "Backdrop 2",
                "key": "new_backdrop_2",
                "frames": [
                    "new_backdrop_2/image_0.png",
                    "new_backdrop_2/image_1.png",
                ],
            },
        ]

    def test_throws_error_if_backdrop_does_not_exist(self, tmp_path):
        csv_data = pd.read_csv(StringIO(sample_csv_headers + "\n" + sample_csv_data))
        backdrop_info = {
            "backdrop": {
                "name": "Backdrop 1",
                "key": "new_backdrop_1",
                "frames": [
                    "path/does/not/exist/image_0.png",
                    "path/does/not/exist/image_1.png",
                ],
            }
        }
        with pytest.raises(Exception):
            convert_colorizer_data(
                csv_data,
                tmp_path,
                backdrop_info=backdrop_info,
            )

    def test_sanitizes_backdrop_key_names(self, tmp_path):
        csv_data = pd.read_csv(StringIO(sample_csv_headers + "\n" + sample_csv_data))
        backdrop_info = {
            "backdrop": {
                "name": "Backdrop",
                "key": "!!!BAD KEY NAME!!!",
                "frames": [
                    f"{asset_path}/backdrop-light/image_0.png",
                    f"{asset_path}/backdrop-light/image_1.png",
                ],
            }
        }
        convert_colorizer_data(
            csv_data,
            tmp_path,
            backdrop_info=backdrop_info,
        )
        manifest = {}
        with open(tmp_path / "manifest.json", "r") as f:
            manifest = json.load(f)
        assert manifest["backdrops"] == [
            {
                "name": "Backdrop",
                "key": "bad_key_name",
                "frames": [
                    "bad_key_name/image_0.png",
                    "bad_key_name/image_1.png",
                ],
            },
        ]

    def test_handles_none_backdrop(self, tmp_path):
        csv_data = pd.read_csv(StringIO(sample_csv_headers + "\n" + sample_csv_data))
        convert_colorizer_data(
            csv_data,
            tmp_path,
            backdrop_column_names=["Nonexistent Backdrop"],
            output_format=DataFileType.JSON,
        )
        manifest = {}
        with open(tmp_path / "manifest.json", "r") as f:
            manifest = json.load(f)

        assert manifest["backdrops"] == [
            {
                "name": "Nonexistent Backdrop",
                "key": "nonexistent_backdrop",
                "frames": [None, None],
            }
        ]<|MERGE_RESOLUTION|>--- conflicted
+++ resolved
@@ -23,8 +23,6 @@
     f"3,2,1,65,75,0.8,3,A,1,{str(asset_path)}/test_csv/frame_1.tiff",
 ]
 
-<<<<<<< HEAD
-
 sample_csv_data = "\n".join(raw_sample_csv_data)
 
 sample_csv_data_relative_paths = "\n".join(
@@ -36,10 +34,6 @@
     ]
 )
 
-=======
-sample_csv_data = "\n".join(raw_sample_csv_data)
-
->>>>>>> d3aad757
 # ///////////////////////// METHODS /////////////////////////
 
 
@@ -262,7 +256,6 @@
         validate_data(tmp_path / "tracks.json", [0, 1, 2, 3])
 
 
-<<<<<<< HEAD
 def test_uses_source_dir_to_evaluate_relative_paths(tmp_path):
     # Use CSV with relative paths
     csv_content = f"{sample_csv_headers}\n{sample_csv_data_relative_paths}"
@@ -289,8 +282,6 @@
     os.chdir(original_cwd)
 
 
-=======
->>>>>>> d3aad757
 # ///////////////////////// FRAME GENERATION TESTS /////////////////////////
 
 
