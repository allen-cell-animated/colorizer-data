from dataclasses import dataclass
from enum import Enum
import json
import logging
import os
import pathlib
import platform
import re
from typing import Dict, List, Sequence, TypedDict, Union

import numpy as np
import pandas as pd
import requests
import skimage
from PIL import Image

MAX_CATEGORIES = 12
INITIAL_INDEX_COLUMN = "initialIndex"
"""
Column added to reduced datasets, holding the original indices of each row.

example:
```
reduced_dataset = full_dataset[columns]
reduced_dataset = reduced_dataset.reset_index(drop=True)
reduced_dataset[INITIAL_INDEX_COLUMN] = reduced_dataset.index.values
```
"""
RESERVED_INDICES = 1
"""Reserved indices that cannot be used for cell data. 
0 is reserved for the background."""


class FeatureType(str, Enum):
    CONTINUOUS = "continuous"
    """For continuous decimal values."""
    DISCRETE = "discrete"
    """For integer-only values."""
    CATEGORICAL = "categorical"
    """For category labels. Can include up to 12 string categories, stored in the feature's
    `categories` field. The feature data value for each object ID should be the
    integer index of the name in the `categories` field.
    """


@dataclass
class FeatureInfo:
    """Represents a feature's metadata.

    Args:
        - `label` (`str`): The human-readable name of the feature. Empty string (`""`) by default.
        - `column_name` (`str`): The column name, in the dataset, of the feature. Used for the feature's name
        if no label is provided. Empty string (`""`) by default.
        - `key` (`str`): The internal key name of the feature. Formats the feature label if no
        key is provided. Empty string (`""`) by default.
        - `unit` (`str`): Units this feature is measured in. Empty string (`""`) by default.
        - `type` (`FeatureType`): The type, either continuous, discrete, or categorical, of this feature.
        `FeatureType.CONTINUOUS` by default.
        - `categories` (`List`[str]): The ordered categories for categorical features. `None` by default.
    """

    label: str = ""
    key: str = ""
    column_name: str = ""
    unit: str = ""
    type: FeatureType = FeatureType.CONTINUOUS
    categories: Union[List[str], None] = None


class FeatureMetadata(TypedDict):
    """For data writer internal use. Represents the metadata that will be saved for each feature."""

    data: str
    key: str
    name: str
    """The relative path from the manifest to the feature JSON file."""
    unit: str
    type: FeatureType
    categories: List[str]


class FrameDimensions(TypedDict):
    """Dimensions of each frame, in physical units (not pixels)."""

    units: str
    width: float
    """Width of a frame in physical units (not pixels)."""
    height: float
    """Height of a frame in physical units (not pixels)."""


class DatasetMetadata(TypedDict):
    frameDims: FrameDimensions
    frameDurationSeconds: float
    startTimeSeconds: float


@dataclass
class ColorizerMetadata:
    """Data class representation of metadata for a Colorizer dataset."""

    frame_width: float = 0
    frame_height: float = 0
    frame_units: str = ""
    frame_duration_sec: float = 0
    start_time_sec: float = 0

    def to_json(self) -> DatasetMetadata:
        return {
            "frameDims": {
                "width": self.frame_width,
                "height": self.frame_height,
                "units": self.frame_units,
            },
            "startTimeSeconds": self.start_time_sec,
            "frameDurationSeconds": self.frame_duration_sec,
        }


class DatasetManifest(TypedDict):
    features: List[FeatureMetadata]
    outliers: str
    tracks: str
    centroids: str
    times: str
    bounds: str
    metadata: DatasetMetadata
    frames: List[str]


class NumpyValuesEncoder(json.JSONEncoder):
    """Handles float32 and int64 values."""

    def default(self, obj):
        if isinstance(obj, np.float32):
            return float(obj)
        elif isinstance(obj, np.int64):
            return int(obj)
        return json.JSONEncoder.default(self, obj)


def configureLogging(output_dir: Union[str, pathlib.Path], log_name="debug.log"):
    # Set up logging so logs are written to a file in the output directory
    os.makedirs(output_dir, exist_ok=True)
    debug_file = output_dir + log_name
    open(debug_file, "w").close()  # clear debug file if it exists
    logging.basicConfig(
        level=logging.INFO,
        format="%(asctime)s [%(levelname)s] %(message)s",
        handlers=[  # output to both log file and stdout stream
            logging.FileHandler(debug_file),
            logging.StreamHandler(),
        ],
    )


def sanitize_path_by_platform(path: str) -> str:
    """Sanitizes paths for specific platforms."""
    if platform.system() == "Windows":
        if path.startswith("/") and not path.startswith("//"):
            return "/" + path
    return path


def scale_image(seg2d: np.ndarray, scale: float) -> np.ndarray:
    """
    Scale an image by some scale factor.
    """
    if scale != 1.0:
        seg2d = skimage.transform.rescale(seg2d, scale, anti_aliasing=False, order=0)
    return seg2d


def extract_units_from_feature_name(feature_name: str) -> (str, Union[str, None]):
    """
    Extracts units from the parentheses at the end of a feature name string, returning
    the feature name (without units) and units as a tuple. Returns None for the units
    if no units are found.

    ex: `"Feature Name (units)" -> ("Feature Name", "units")`
    """
    match = re.search(r"\((.+)\)$", feature_name)
    if match is None:
        return (feature_name, None)
    units = match.group()
    units = units[1:-1]  # Remove parentheses
    feature_name = feature_name[: match.start()].strip()
    return (feature_name, units)


def remap_segmented_image(
    seg2d: np.ndarray,
    frame: pd.DataFrame,
    object_id_column: str,
    absolute_id_column: str = INITIAL_INDEX_COLUMN,
) -> (np.ndarray, np.ndarray):
    """
    Remap the values in the segmented image 2d array so that each object has a
    unique ID across the whole dataset, accounting for reserved indices.

    Returns the remapped image and the lookup table (LUT) used to remap the IDs on
    this frame.
    """
    # Map values in segmented image to new unique indices for whole dataset
    max_object_id = max(np.nanmax(seg2d), int(np.nanmax(frame[object_id_column])))
    lut = np.zeros((max_object_id + 1), dtype=np.uint32)
    for row_index, row in frame.iterrows():
        # build our remapping LUT:
        object_id = 0
        if isinstance(row[object_id_column], pd.Series):
            # Catch malformed data
            object_id = int(row[object_id_column][0])
        else:
            object_id = int(row[object_id_column])
        # unique row ID for each object -> remap to unique index for whole dataset
        rowind = int(row[absolute_id_column])
        lut[object_id] = rowind + RESERVED_INDICES

    # remap indices of this frame.
    seg_remapped = lut[seg2d]
    return (seg_remapped, lut)


def update_collection(collection_filepath, dataset_name, dataset_path):
    """
    Adds a dataset to a collection file, creating the collection file if it doesn't already exist.
    If the dataset is already in the collection, the existing dataset path will be updated.
    """
    collection = []

    # Read in the existing collection, if it exists
    if os.path.exists(collection_filepath):
        try:
            with open(collection_filepath, "r") as f:
                collection = json.load(f)
        except:
            collection = []

    # Update the collection file and write it out
    with open(collection_filepath, "w") as f:
        in_collection = False
        # Check if the dataset already exists
        for i in range(len(collection)):
            dataset_item = collection[i]
            if dataset_item["name"] == dataset_name:
                # We found a matching dataset, so update the dataset path and exit
                collection[i]["path"] = dataset_path
                json.dump(collection, f)
                return
        # No matching dataset was found, so add it to the collection
        collection.append({"name": dataset_name, "path": dataset_path})
        json.dump(collection, f)


def get_total_objects(dataframe: pd.DataFrame) -> int:
    """
    Get the total number of object IDs in the dataset.

    `dataframe` must have have a column matching the constant `INITIAL_INDEX_COLUMN`.
    See `INITIAL_INDEX_COLUMN` for usage.
    """
    # .max() gives the highest object ID, but not the total number of indices
    # (we have to add 1.)
    return dataframe[INITIAL_INDEX_COLUMN].max().max() + 1


def make_bounding_box_array(dataframe: pd.DataFrame) -> np.ndarray:
    """
    Makes an appropriately-sized numpy array for bounding box data.

    `dataframe` must have have a column matching the constant `INITIAL_INDEX_COLUMN`.
    See `INITIAL_INDEX_COLUMN` for usage.
    """
    total_objects = get_total_objects(dataframe)
    return np.ndarray(shape=(total_objects * 4), dtype=np.uint32)


def update_bounding_box_data(
    bbox_data: Union[np.array, Sequence[int]],
    seg_remapped: np.ndarray,
):
    """
    Updates the tracked bounding box data array for all the indices in the provided
    segmented image.

    Args:
        bbox_data (np.array | Sequence[int]): The bounds data array to be updated.
        seg_remapped (np.ndarray): Segmentation image whose indices start at 1 and are are absolutely unique across the whole dataset,
            such as the results of `remap_segmented_image()`.

    [Documentation for bounds data format](https://github.com/allen-cell-animated/colorizer-data/blob/main/documentation/DATA_FORMAT.md#7-bounds-optional)
    """
    # Capture bounding boxes
    object_ids = np.unique(seg_remapped)
    for i in range(object_ids.size):
        curr_id = object_ids[i]
        # Optimize by skipping id=0, since it's used as the null background value in every frame.
        if curr_id == 0:
            continue
        # Boolean array that represents all pixels segmented with this index
        cell = np.argwhere(seg_remapped == object_ids[i])

        if cell.size > 0 and curr_id > 0:
            # Write bounds with 0-based indexing
            write_index = (curr_id - 1) * 4

            # Both min and max are in YX dimension order but we will write it to the array in XY order
            bbox_min = cell.min(0)
            bbox_max = cell.max(0)
            bbox_data[write_index] = bbox_min[1]
            bbox_data[write_index + 1] = bbox_min[0]
            bbox_data[write_index + 2] = bbox_max[1]
            bbox_data[write_index + 3] = bbox_max[0]


def sanitize_key_name(name: str) -> str:
    name = name.strip().replace(" ", "_").lower()
    # Remove all non-alphanumeric characters
    pattern = "[^0-9a-z_]+"
    return re.sub(pattern, "", name)


class ColorizerDatasetWriter:
    """
    Writes provided data as Colorizer-compatible dataset files to the configured output directory.

    The output directory will contain a `manifest.json` and additional dataset files,
    following the data schema described in the project documentation. (See
    [DATA_FORMAT.md](https://github.com/allen-cell-animated/colorizer-data/blob/main/documentation/DATA_FORMAT.md)
    for more details.)
    """

    outpath: Union[str, pathlib.Path]
    manifest: DatasetManifest
    backdrops: Dict[str, BackdropMetadata]
    scale: float

    def __init__(
        self,
        output_dir: Union[str, pathlib.Path],
        dataset: str,
        scale: float = 1,
        force_overwrite: bool = False,
    ):
        self.outpath = os.path.join(output_dir, dataset)
        os.makedirs(self.outpath, exist_ok=True)
        self.scale = scale

        # Check for existence of manifest file in expected path
        manifest_path = self.outpath + "/manifest.json"
        if os.path.exists(manifest_path) and not force_overwrite:
            # Load in the existing file
            with open(manifest_path, "r") as f:
                self.manifest = json.load(f)
        else:
            self.manifest = {}

        # Clear features
        self.manifest["features"] = []

        self.backdrops = {}

    def write_feature(self, data: np.ndarray, info: FeatureInfo):
        """
        Writes feature data arrays and stores feature metadata to be written to the manifest.

        Args:
            data (`np.ndarray[int | float]`): The numeric numpy array for the feature, to be written to a JSON file.
            info (`FeatureInfo`): Metadata for the feature.

        Feature JSON files are suffixed by index, starting at 0, which increments
        for each call to `write_feature()`. The first feature will have `feature_0.json`,
        the second `feature_1.json`, and so on.

        If the feature type is `FeatureType.CATEGORICAL`, `categories` must be defined in `info`.

        See the [documentation on features](https://github.com/allen-cell-animated/colorizer-data/blob/main/documentation/DATA_FORMAT.md#6-features) for more details.
        """
        # Fetch feature data
        num_features = len(self.manifest["features"])
        fmin = np.nanmin(data)
        fmax = np.nanmax(data)
        filename = "feature_" + str(num_features) + ".json"
        file_path = self.outpath + "/" + filename

        key = info.key
        if key == "":
            # Use label, formatting as needed
            key = sanitize_key_name(info.label)

        # Create manifest from feature data
        metadata: FeatureMetadata = {
            "name": info.label,
            "data": filename,
            "unit": info.unit,
            "type": info.type,
            "key": key,
        }

        # Add categories to metadata only if feature is categorical; also do validation here
        if info.type == FeatureType.CATEGORICAL:
            if info.categories is None:
                raise RuntimeError(
                    "write_feature: Feature '{}' has type CATEGORICAL but no categories were provided.".format(
                        info.label
                    )
                )
            if len(info.categories) > MAX_CATEGORIES:
                raise RuntimeError(
                    "write_feature: Cannot exceed maximum number of categories ({} > {})".format(
                        len(info.categories), MAX_CATEGORIES
                    )
                )
            metadata["categories"] = info.categories
            # TODO cast to int, but handle NaN?

        # Write the feature JSON file
        logging.info("Writing {}...".format(filename))
        js = {"data": data.tolist(), "min": fmin, "max": fmax}
        with open(file_path, "w") as f:
            json.dump(js, f, cls=NumpyValuesEncoder)

        # Update the manifest with this feature data
        # Default to column name if no label is given; throw error if neither is present
        label = info.label or info.column_name
        if not label:
            raise RuntimeError(
                "write_feature: Provided FeatureInfo has no label or column name."
            )

        self.manifest["features"].append(metadata)

    def write_data(
        self,
        tracks: Union[np.ndarray, None] = None,
        times: Union[np.ndarray, None] = None,
        centroids_x: Union[np.ndarray, None] = None,
        centroids_y: Union[np.ndarray, None] = None,
        outliers: Union[np.ndarray, None] = None,
        bounds: Union[np.ndarray, None] = None,
    ):
        """
        Writes (non-feature) dataset data arrays (such as track, time, centroid, outlier,
        and bounds data) to JSON files.

        Accepts numpy arrays for each file type and writes them to the configured
        output directory according to the data format.

        [documentation](https://github.com/allen-cell-animated/colorizer-data/blob/main/documentation/DATA_FORMAT.md#1-tracks)
        """
        # TODO check outlier and replace values with NaN or something!
        if outliers is not None:
            logging.info("Writing outliers.json...")
            ojs = {"data": outliers.tolist(), "min": False, "max": True}
            with open(self.outpath + "/outliers.json", "w") as f:
                json.dump(ojs, f)
            self.manifest["outliers"] = "outliers.json"

        # Note these must be in same order as features and same row order as the dataframe.
        if tracks is not None:
            logging.info("Writing track.json...")
            trjs = {"data": tracks.tolist()}
            with open(self.outpath + "/tracks.json", "w") as f:
                json.dump(trjs, f)
            self.manifest["tracks"] = "tracks.json"

        if times is not None:
            logging.info("Writing times.json...")
            tijs = {"data": times.tolist()}
            with open(self.outpath + "/times.json", "w") as f:
                json.dump(tijs, f)
            self.manifest["times"] = "times.json"

        if centroids_x is not None or centroids_y is not None:
            if centroids_x is None or centroids_y is None:
                raise Exception(
                    "Both arguments centroids_x and centroids_y must be defined."
                )
            logging.info("Writing centroids.json...")
            centroids_stacked = np.ravel(np.dstack([centroids_x, centroids_y]))
            centroids_stacked = centroids_stacked * self.scale
            centroids_stacked = centroids_stacked.astype(int)
            centroids_json = {"data": centroids_stacked.tolist()}
            with open(self.outpath + "/centroids.json", "w") as f:
                json.dump(centroids_json, f)
            self.manifest["centroids"] = "centroids.json"

        if bounds is not None:
            logging.info("Writing bounds.json...")
            bounds_json = {"data": bounds.tolist()}
            with open(self.outpath + "/bounds.json", "w") as f:
                json.dump(bounds_json, f)
            self.manifest["bounds"] = "bounds.json"

<<<<<<< HEAD
    def copy_and_add_backdrops(
        self,
        name: str,
        frame_paths: List[str],
        key=None,
        subdir_name: str = None,
    ):
        """
        Copies a set of backdrop images from the provided paths (either filepaths or URLs) to the
        dataset's output directory, then registers the backdrop image set in the dataset.
        """
        # Make sanitized version of name as key
        # If no subdir name, use sanitized name (key) too
        # For each frame path, copy to output directory. Assume they are in order.
        if key is None:
            key = sanitize_key_name(name)

        if subdir_name is None:
            subdir_name = key

        # Create subdirectory if it does not exist
        subdir_path = os.path.join(self.outpath, subdir_name)
        os.makedirs(subdir_path, exist_ok=True)

        frame_paths = []
        for i, frame_path in enumerate(frame_paths):
            # Copy frame to output directory
            frame_name = "img_" + str(i) + ".png"
            frame_outpath = os.path.join(subdir_path, frame_name)
            if frame_path.startswith("http"):
                # Download the image
                r = requests.get(frame_path)
                if not r.ok:
                    raise FileNotFoundError(
                        f"Backdrop image '{frame_path}' could not be downloaded."
                    )
                with open(frame_outpath, "wb") as f:
                    f.write(r.content)
            else:
                # Copy the image
                frame_path = sanitize_path_by_platform(frame_path)
                frame_path = os.path.abspath(frame_path)
                if not os.path.exists(frame_path):
                    raise FileNotFoundError(
                        f"Backdrop image '{frame_path}' does not exist."
                    )
                os.system(f"cp {frame_path} {frame_outpath}")
            frame_paths.append(os.path.join(subdir_name, frame_name))

        # Save the updated paths and then call add_backdrops
        self.add_backdrops(self, name, frame_paths, key)

    def add_backdrops(
        self,
        name: str,
        frame_paths: List[str],
        key=None,
    ):
        """
        Registers a backdrop image set to the dataset.

        Args:
            name (str): The name of the backdrop set.
            frame_paths (List[str]): The relative paths to the backdrop images.
            key (str): The key of the backdrop set. If not provided, a sanitized version of the name will be used.
        """
        # Make sanitized version of name as key if not provided
        # Check if key already exists in manifest, and throw a warning if so
        # Add to manifest
        if key is None:
            key = sanitize_key_name(name)

        if self.backdrops.get(key):
            logging.warning(
                f"Backdrop key '{key}' already exists in manifest. Overwriting..."
            )

        self.backdrops[key] = {"key": key, "name": name, "frames": frame_paths}

=======
>>>>>>> f9dda4e2
    def write_manifest(
        self,
        num_frames: int,
        metadata: ColorizerMetadata = None,
    ):
        """
        Writes the final manifest file for the dataset in the configured output directory.

        Must be called **AFTER** all other data is written.

        [documentation](https://github.com/allen-cell-animated/colorizer-data/blob/main/documentation/DATA_FORMAT.md#Dataset)

        `manifest.json:`
        ```
          frames: [frame_0.png, frame_1.png, ...]

          # Names are given by `feature_names` parameter, in order.
          features: { "feature_0_name": "feature_0.json", "feature_1_name": "feature_1.json", ... }

          # per cell, same order as featureN.json files. true/false boolean values.
          outliers: "outliers.json"
          # per-cell track id, same format as featureN.json files
          tracks: "tracks.json"
          # per-cell frame index, same format as featureN.json files
          times: "times.json"
          # per-cell centroid. For each index i, the coordinates are (x: data[2i], y: data[2i + 1]).
          centroids: "centroids.json"
          # bounding boxes for each cell. For each index i, the minimum bounding box coordinates
          # (upper left corner) are given by (x: data[4i], y: data[4i + 1]),
          # and the maximum bounding box coordinates (lower right corner) are given by
          # (x: data[4i + 2], y: data[4i + 3]).
          bounds: "bounds.json"
        ```
        """
        # Add the metadata
        if metadata:
            self.manifest["metadata"] = metadata.to_json()

        # TODO: Write these progressively to an internal map during feature writing
        # so we only write the files that are known? (This won't work safely across processes
        # during parallellism though :/)
        self.manifest["frames"] = [
            "frame_" + str(i) + ".png" for i in range(num_frames)
        ]

        self.backdrops = list(self.backdrops.values())

        with open(self.outpath + "/manifest.json", "w") as f:
            json.dump(self.manifest, f, indent=2)

        logging.info("Finished writing dataset.")

    def write_image(
        self,
        seg_remapped: np.ndarray,
        frame_num: int,
    ):
        """
        Writes the current segmented image to a PNG file in the output directory.
        The image will be saved as `frame_{frame_num}.png`.

        IDs for each pixel are stored in the RGBA channels of the image.

        [documentation](https://github.com/allen-cell-animated/colorizer-data/blob/main/documentation/DATA_FORMAT.md#3-frames)
        """
        seg_rgba = np.zeros(
            (seg_remapped.shape[0], seg_remapped.shape[1], 4), dtype=np.uint8
        )
        seg_rgba[:, :, 0] = (seg_remapped & 0x000000FF) >> 0
        seg_rgba[:, :, 1] = (seg_remapped & 0x0000FF00) >> 8
        seg_rgba[:, :, 2] = (seg_remapped & 0x00FF0000) >> 16
        seg_rgba[:, :, 3] = 255  # (seg2d & 0xFF000000) >> 24
        img = Image.fromarray(seg_rgba)  # new("RGBA", (xres, yres), seg2d)
        img.save(self.outpath + "/frame_" + str(frame_num) + ".png")<|MERGE_RESOLUTION|>--- conflicted
+++ resolved
@@ -492,7 +492,6 @@
                 json.dump(bounds_json, f)
             self.manifest["bounds"] = "bounds.json"
 
-<<<<<<< HEAD
     def copy_and_add_backdrops(
         self,
         name: str,
@@ -572,8 +571,6 @@
 
         self.backdrops[key] = {"key": key, "name": name, "frames": frame_paths}
 
-=======
->>>>>>> f9dda4e2
     def write_manifest(
         self,
         num_frames: int,
