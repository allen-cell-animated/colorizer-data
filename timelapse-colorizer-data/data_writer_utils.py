from dataclasses import dataclass
from enum import Enum
import json
import logging
import os
import pathlib
import platform
import re
from typing import Dict, List, Sequence, TypedDict, Union

import numpy as np
import pandas as pd
import skimage
from PIL import Image

MAX_CATEGORIES = 12
INITIAL_INDEX_COLUMN = "initialIndex"
"""
Column added to reduced datasets, holding the original indices of each row.

example:
```
reduced_dataset = full_dataset[columns]
reduced_dataset = reduced_dataset.reset_index(drop=True)
reduced_dataset[INITIAL_INDEX_COLUMN] = reduced_dataset.index.values
```
"""
RESERVED_INDICES = 1
"""Reserved indices that cannot be used for cell data. 
0 is reserved for the background."""


class FeatureType(str, Enum):
    CONTINUOUS = "continuous"
    """For continuous decimal values."""
    DISCRETE = "discrete"
    """For integer-only values."""
    CATEGORICAL = "categorical"
    """For category labels. Can include up to 12 string categories, stored in the feature's
    `categories` field. The feature data value for each object ID should be the
    integer index of the name in the `categories` field.
    """


@dataclass
class FeatureInfo:
    """Represents a feature's metadata.

    Args:
        - `label` (`str`): The human-readable name of the feature. Empty string (`""`) by default.
        - `column_name` (`str`): The column name, in the dataset, of the feature. Used for the feature's name
        if no label is provided. Empty string (`""`) by default.
        - `key` (`str`): The internal key name of the feature. Formats the feature label if no
        key is provided. Empty string (`""`) by default.
        - `unit` (`str`): Units this feature is measured in. Empty string (`""`) by default.
        - `type` (`FeatureType`): The type, either continuous, discrete, or categorical, of this feature.
        `FeatureType.CONTINUOUS` by default.
        - `categories` (`List`[str]): The ordered categories for categorical features. `None` by default.
    """

    label: str = ""
    key: str = ""
    column_name: str = ""
    unit: str = ""
    type: FeatureType = FeatureType.CONTINUOUS
    categories: Union[List[str], None] = None


class FeatureMetadata(TypedDict):
    """For data writer internal use. Represents the metadata that will be saved for each feature."""

    data: str
    key: str
    name: str
    """The relative path from the manifest to the feature JSON file."""
    unit: str
    type: FeatureType
    categories: List[str]


class FrameDimensions(TypedDict):
    """Dimensions of each frame, in physical units (not pixels)."""

    units: str
    width: float
    """Width of a frame in physical units (not pixels)."""
    height: float
    """Height of a frame in physical units (not pixels)."""


class DatasetMetadata(TypedDict):
    frameDims: FrameDimensions
    frameDurationSeconds: float
    startTimeSeconds: float


@dataclass
class ColorizerMetadata:
    """Data class representation of metadata for a Colorizer dataset."""

    frame_width: float = 0
    frame_height: float = 0
    frame_units: str = ""
    frame_duration_sec: float = 0
    start_time_sec: float = 0

    def to_json(self) -> DatasetMetadata:
        return {
            "frameDims": {
                "width": self.frame_width,
                "height": self.frame_height,
                "units": self.frame_units,
            },
            "startTimeSeconds": self.start_time_sec,
            "frameDurationSeconds": self.frame_duration_sec,
        }


class DatasetManifest(TypedDict):
    features: List[FeatureMetadata]
    outliers: str
    tracks: str
    centroids: str
    times: str
    bounds: str
    metadata: DatasetMetadata
    frames: List[str]


class NumpyValuesEncoder(json.JSONEncoder):
    """Handles float32 and int64 values."""

    def default(self, obj):
        if isinstance(obj, np.float32):
            return float(obj)
        elif isinstance(obj, np.int64):
            return int(obj)
        return json.JSONEncoder.default(self, obj)


def configureLogging(output_dir: Union[str, pathlib.Path], log_name="debug.log"):
    # Set up logging so logs are written to a file in the output directory
    os.makedirs(output_dir, exist_ok=True)
    debug_file = output_dir + log_name
    open(debug_file, "w").close()  # clear debug file if it exists
    logging.basicConfig(
        level=logging.INFO,
        format="%(asctime)s [%(levelname)s] %(message)s",
        handlers=[  # output to both log file and stdout stream
            logging.FileHandler(debug_file),
            logging.StreamHandler(),
        ],
    )


def sanitize_path_by_platform(path: str) -> str:
    """Sanitizes paths for specific platforms."""
    if platform.system() == "Windows":
        if path.startswith("/") and not path.startswith("//"):
            return "/" + path
    return path


def scale_image(seg2d: np.ndarray, scale: float) -> np.ndarray:
    """
    Scale an image by some scale factor.
    """
    if scale != 1.0:
        seg2d = skimage.transform.rescale(seg2d, scale, anti_aliasing=False, order=0)
    return seg2d


def extract_units_from_feature_name(feature_name: str) -> (str, Union[str, None]):
    """
    Extracts units from the parentheses at the end of a feature name string, returning
    the feature name (without units) and units as a tuple. Returns None for the units
    if no units are found.

    ex: `"Feature Name (units)" -> ("Feature Name", "units")`
    """
    match = re.search(r"\((.+)\)$", feature_name)
    if match is None:
        return (feature_name, None)
    units = match.group()
    units = units[1:-1]  # Remove parentheses
    feature_name = feature_name[: match.start()].strip()
    return (feature_name, units)


def remap_segmented_image(
    seg2d: np.ndarray,
    frame: pd.DataFrame,
    object_id_column: str,
    absolute_id_column: str = INITIAL_INDEX_COLUMN,
) -> (np.ndarray, np.ndarray):
    """
    Remap the values in the segmented image 2d array so that each object has a
    unique ID across the whole dataset, accounting for reserved indices.

    Returns the remapped image and the lookup table (LUT) used to remap the IDs on
    this frame.
    """
    # Map values in segmented image to new unique indices for whole dataset
    max_object_id = max(np.nanmax(seg2d), int(np.nanmax(frame[object_id_column])))
    lut = np.zeros((max_object_id + 1), dtype=np.uint32)
    for row_index, row in frame.iterrows():
        # build our remapping LUT:
        object_id = 0
        if isinstance(row[object_id_column], pd.Series):
            # Catch malformed data
            object_id = int(row[object_id_column][0])
        else:
            object_id = int(row[object_id_column])
        # unique row ID for each object -> remap to unique index for whole dataset
        rowind = int(row[absolute_id_column])
        lut[object_id] = rowind + RESERVED_INDICES

    # remap indices of this frame.
    seg_remapped = lut[seg2d]
    return (seg_remapped, lut)


def update_collection(collection_filepath, dataset_name, dataset_path):
    """
    Adds a dataset to a collection file, creating the collection file if it doesn't already exist.
    If the dataset is already in the collection, the existing dataset path will be updated.
    """
    collection = []

    # Read in the existing collection, if it exists
    if os.path.exists(collection_filepath):
        try:
            with open(collection_filepath, "r") as f:
                collection = json.load(f)
        except:
            collection = []

    # Update the collection file and write it out
    with open(collection_filepath, "w") as f:
        in_collection = False
        # Check if the dataset already exists
        for i in range(len(collection)):
            dataset_item = collection[i]
            if dataset_item["name"] == dataset_name:
                # We found a matching dataset, so update the dataset path and exit
                collection[i]["path"] = dataset_path
                json.dump(collection, f)
                return
        # No matching dataset was found, so add it to the collection
        collection.append({"name": dataset_name, "path": dataset_path})
        json.dump(collection, f)


def get_total_objects(dataframe: pd.DataFrame) -> int:
    """
    Get the total number of object IDs in the dataset.

    `dataframe` must have have a column matching the constant `INITIAL_INDEX_COLUMN`.
    See `INITIAL_INDEX_COLUMN` for usage.
    """
    # .max() gives the highest object ID, but not the total number of indices
    # (we have to add 1.)
    return dataframe[INITIAL_INDEX_COLUMN].max().max() + 1


def make_bounding_box_array(dataframe: pd.DataFrame) -> np.ndarray:
    """
    Makes an appropriately-sized numpy array for bounding box data.

    `dataframe` must have have a column matching the constant `INITIAL_INDEX_COLUMN`.
    See `INITIAL_INDEX_COLUMN` for usage.
    """
    total_objects = get_total_objects(dataframe)
    return np.ndarray(shape=(total_objects * 4), dtype=np.uint32)


def update_bounding_box_data(
    bbox_data: Union[np.array, Sequence[int]],
    seg_remapped: np.ndarray,
):
    """
    Updates the tracked bounding box data array for all the indices in the provided
    segmented image.

    Args:
        bbox_data (np.array | Sequence[int]): The bounds data array to be updated.
        seg_remapped (np.ndarray): Segmentation image whose indices start at 1 and are are absolutely unique across the whole dataset,
            such as the results of `remap_segmented_image()`.

    [Documentation for bounds data format](https://github.com/allen-cell-animated/colorizer-data/blob/main/documentation/DATA_FORMAT.md#7-bounds-optional)
    """
    # Capture bounding boxes
    object_ids = np.unique(seg_remapped)
    for i in range(object_ids.size):
        curr_id = object_ids[i]
        # Optimize by skipping id=0, since it's used as the null background value in every frame.
        if curr_id == 0:
            continue
        # Boolean array that represents all pixels segmented with this index
        cell = np.argwhere(seg_remapped == object_ids[i])

        if cell.size > 0 and curr_id > 0:
            # Write bounds with 0-based indexing
            write_index = (curr_id - 1) * 4

            # Both min and max are in YX dimension order but we will write it to the array in XY order
            bbox_min = cell.min(0)
            bbox_max = cell.max(0)
            bbox_data[write_index] = bbox_min[1]
            bbox_data[write_index + 1] = bbox_min[0]
            bbox_data[write_index + 2] = bbox_max[1]
            bbox_data[write_index + 3] = bbox_max[0]


def sanitize_key_name(name: str) -> str:
    name = name.strip().replace(" ", "_").lower()
    # Remove all non-alphanumeric characters
    pattern = "[^0-9a-z_]+"
    return re.sub(pattern, "", name)


class ColorizerDatasetWriter:
    """
    Writes provided data as Colorizer-compatible dataset files to the configured output directory.

    The output directory will contain a `manifest.json` and additional dataset files,
    following the data schema described in the project documentation. (See
    [DATA_FORMAT.md](https://github.com/allen-cell-animated/colorizer-data/blob/main/documentation/DATA_FORMAT.md)
    for more details.)
    """

    outpath: Union[str, pathlib.Path]
    manifest: DatasetManifest
    scale: float

    def __init__(
        self,
        output_dir: Union[str, pathlib.Path],
        dataset: str,
        scale: float = 1,
    ):
        self.outpath = os.path.join(output_dir, dataset)
        os.makedirs(self.outpath, exist_ok=True)
        self.scale = scale
        self.manifest = {"features": []}

    def write_feature_categorical(self, data: np.ndarray, info: FeatureInfo) -> None:
        """
        Writes a categorical feature data array and stores feature metadata to be written to the manifest. See
        `write_feature` for full description of file writing behavior and naming.

        Args:
            data (`np.ndarray`): An array with dtype string, with no more than 12 unique values. Categories will be ordered
            in order of appearance in `data`.
            info (`FeatureInfo`): Metadata for the feature. The `categories` array and `type` will be overridden.
        """
        categories, indexed_data = np.unique(data, return_inverse=True)
        if len(categories) > MAX_CATEGORIES:
            raise RuntimeError(
                "write_feature_categorical: Too many unique categories in provided data for feature '{}' ({} > max {}). Categories provided: {}".format(
                    info.key, len(categories), MAX_CATEGORIES, categories
                )
            )
        info.categories = categories
        info.type = FeatureType.CATEGORICAL
        return self.write_feature(indexed_data, categories)

    def write_feature(self, data: np.ndarray, info: FeatureInfo) -> None:
        """
        Writes a feature data array and stores feature metadata to be written to the manifest.

        Args:
            data (`np.ndarray[int | float]`): The numeric numpy array for the feature, to be written to a JSON file.
            info (`FeatureInfo`): Metadata for the feature.

        Feature JSON files are suffixed by index, starting at 0, which increments
        for each call to `write_feature()`. The first feature will have `feature_0.json`,
        the second `feature_1.json`, and so on.

<<<<<<< HEAD
        If the feature type is `FeatureType.CATEGORICAL`, values will be interpreted as integer indices into a list of
        string `categories`, defined in `info`.
=======
        If the feature type is `FeatureType.CATEGORICAL`, `categories` must be defined in `info`.
>>>>>>> bade47c5

        See the [documentation on features](https://github.com/allen-cell-animated/colorizer-data/blob/main/documentation/DATA_FORMAT.md#6-features) for more details.
        """
        # Fetch feature data
        num_features = len(self.manifest["features"])
        fmin = np.nanmin(data)
        fmax = np.nanmax(data)
        filename = "feature_" + str(num_features) + ".json"
        file_path = self.outpath + "/" + filename

        key = info.key
        if key == "":
            # Use label, formatting as needed
            key = sanitize_key_name(info.label)

        # Create manifest from feature data
        metadata: FeatureMetadata = {
            "name": info.label,
            "data": filename,
            "unit": info.unit,
            "type": info.type,
            "key": key,
        }

        # Add categories to metadata only if feature is categorical; also do validation here
        if info.type == FeatureType.CATEGORICAL:
            if info.categories is None:
                raise RuntimeError(
                    "write_feature: Feature '{}' has type CATEGORICAL but no categories were provided.".format(
                        info.label
                    )
                )
            if len(info.categories) > MAX_CATEGORIES:
                raise RuntimeError(
                    "write_feature: Cannot exceed maximum number of categories ({} > {})".format(
                        len(info.categories), MAX_CATEGORIES
                    )
                )
            metadata["categories"] = info.categories
            # TODO cast to int, but handle NaN?

        # Write the feature JSON file
        logging.info("Writing {}...".format(filename))
        js = {"data": data.tolist(), "min": fmin, "max": fmax}
        with open(file_path, "w") as f:
            json.dump(js, f, cls=NumpyValuesEncoder)

        # Update the manifest with this feature data
        # Default to column name if no label is given; throw error if neither is present
        label = info.label or info.column_name
        if not label:
            raise RuntimeError(
                "write_feature: Provided FeatureInfo has no label or column name."
            )

        self.manifest["features"].append(metadata)

    def write_data(
        self,
        tracks: Union[np.ndarray, None] = None,
        times: Union[np.ndarray, None] = None,
        centroids_x: Union[np.ndarray, None] = None,
        centroids_y: Union[np.ndarray, None] = None,
        outliers: Union[np.ndarray, None] = None,
        bounds: Union[np.ndarray, None] = None,
    ):
        """
        Writes (non-feature) dataset data arrays (such as track, time, centroid, outlier,
        and bounds data) to JSON files.

        Accepts numpy arrays for each file type and writes them to the configured
        output directory according to the data format.

        [documentation](https://github.com/allen-cell-animated/colorizer-data/blob/main/documentation/DATA_FORMAT.md#1-tracks)
        """
        # TODO check outlier and replace values with NaN or something!
        if outliers is not None:
            logging.info("Writing outliers.json...")
            ojs = {"data": outliers.tolist(), "min": False, "max": True}
            with open(self.outpath + "/outliers.json", "w") as f:
                json.dump(ojs, f)
            self.manifest["outliers"] = "outliers.json"

        # Note these must be in same order as features and same row order as the dataframe.
        if tracks is not None:
            logging.info("Writing track.json...")
            trjs = {"data": tracks.tolist()}
            with open(self.outpath + "/tracks.json", "w") as f:
                json.dump(trjs, f)
            self.manifest["tracks"] = "tracks.json"

        if times is not None:
            logging.info("Writing times.json...")
            tijs = {"data": times.tolist()}
            with open(self.outpath + "/times.json", "w") as f:
                json.dump(tijs, f)
            self.manifest["times"] = "times.json"

        if centroids_x is not None or centroids_y is not None:
            if centroids_x is None or centroids_y is None:
                raise Exception(
                    "Both arguments centroids_x and centroids_y must be defined."
                )
            logging.info("Writing centroids.json...")
            centroids_stacked = np.ravel(np.dstack([centroids_x, centroids_y]))
            centroids_stacked = centroids_stacked * self.scale
            centroids_stacked = centroids_stacked.astype(int)
            centroids_json = {"data": centroids_stacked.tolist()}
            with open(self.outpath + "/centroids.json", "w") as f:
                json.dump(centroids_json, f)
            self.manifest["centroids"] = "centroids.json"

        if bounds is not None:
            logging.info("Writing bounds.json...")
            bounds_json = {"data": bounds.tolist()}
            with open(self.outpath + "/bounds.json", "w") as f:
                json.dump(bounds_json, f)
            self.manifest["bounds"] = "bounds.json"

    def write_manifest(
        self,
        num_frames: int,
        metadata: ColorizerMetadata = None,
    ):
        """
        Writes the final manifest file for the dataset in the configured output directory.

        Must be called **AFTER** all other data is written.

        [documentation](https://github.com/allen-cell-animated/colorizer-data/blob/main/documentation/DATA_FORMAT.md#Dataset)

        `manifest.json:`
        ```
          frames: [frame_0.png, frame_1.png, ...]

          # Names are given by `feature_names` parameter, in order.
          features: { "feature_0_name": "feature_0.json", "feature_1_name": "feature_1.json", ... }

          # per cell, same order as featureN.json files. true/false boolean values.
          outliers: "outliers.json"
          # per-cell track id, same format as featureN.json files
          tracks: "tracks.json"
          # per-cell frame index, same format as featureN.json files
          times: "times.json"
          # per-cell centroid. For each index i, the coordinates are (x: data[2i], y: data[2i + 1]).
          centroids: "centroids.json"
          # bounding boxes for each cell. For each index i, the minimum bounding box coordinates
          # (upper left corner) are given by (x: data[4i], y: data[4i + 1]),
          # and the maximum bounding box coordinates (lower right corner) are given by
          # (x: data[4i + 2], y: data[4i + 3]).
          bounds: "bounds.json"
        ```
        """
        # Add the metadata
        if metadata:
            self.manifest["metadata"] = metadata.to_json()

        # TODO: Write these progressively to an internal map during feature writing
        # so we only write the files that are known? (This won't work safely across processes
        # during parallellism though :/)
        self.manifest["frames"] = [
            "frame_" + str(i) + ".png" for i in range(num_frames)
        ]

        with open(self.outpath + "/manifest.json", "w") as f:
            json.dump(self.manifest, f, indent=2)

        logging.info("Finished writing dataset.")

    def write_image(
        self,
        seg_remapped: np.ndarray,
        frame_num: int,
    ):
        """
        Writes the current segmented image to a PNG file in the output directory.
        The image will be saved as `frame_{frame_num}.png`.

        IDs for each pixel are stored in the RGBA channels of the image.

        [documentation](https://github.com/allen-cell-animated/colorizer-data/blob/main/documentation/DATA_FORMAT.md#3-frames)
        """
        seg_rgba = np.zeros(
            (seg_remapped.shape[0], seg_remapped.shape[1], 4), dtype=np.uint8
        )
        seg_rgba[:, :, 0] = (seg_remapped & 0x000000FF) >> 0
        seg_rgba[:, :, 1] = (seg_remapped & 0x0000FF00) >> 8
        seg_rgba[:, :, 2] = (seg_remapped & 0x00FF0000) >> 16
        seg_rgba[:, :, 3] = 255  # (seg2d & 0xFF000000) >> 24
        img = Image.fromarray(seg_rgba)  # new("RGBA", (xres, yres), seg2d)
        img.save(self.outpath + "/frame_" + str(frame_num) + ".png")<|MERGE_RESOLUTION|>--- conflicted
+++ resolved
@@ -377,12 +377,8 @@
         for each call to `write_feature()`. The first feature will have `feature_0.json`,
         the second `feature_1.json`, and so on.
 
-<<<<<<< HEAD
         If the feature type is `FeatureType.CATEGORICAL`, values will be interpreted as integer indices into a list of
         string `categories`, defined in `info`.
-=======
-        If the feature type is `FeatureType.CATEGORICAL`, `categories` must be defined in `info`.
->>>>>>> bade47c5
 
         See the [documentation on features](https://github.com/allen-cell-animated/colorizer-data/blob/main/documentation/DATA_FORMAT.md#6-features) for more details.
         """
