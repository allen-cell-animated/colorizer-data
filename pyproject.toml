[build-system]
requires = ["setuptools", "setuptools-scm"]
build-backend = "setuptools.build_meta"

[tools.setuptools]
packages = ["colorizer_data"]

[tool.setuptools.packages.find]
where = ["."]
include = ["colorizer_data"]
<<<<<<< HEAD
exclude = ["data", "timelapse-colorizer-data"]
=======
>>>>>>> eac3461f
namespaces = false

[project]
name = "colorizer_data"
authors = [
    {name = "", email = "danielt@alleninstitute.org"},
    {name = "", email = "peyton.lee@alleninstitute.org"},
]
description = "Utilities to convert data for viewing in Timelapse Colorizer"
readme = "README.md"
requires-python = ">=3.8"
license = {text = "BSD-3-Clause"}
classifiers = [
    "Programming Language :: Python :: 3",
]
dependencies = [
    "numpy",
    "pandas",
    "pillow",
    "scikit-image",
]
dynamic = ["version"]

[project.optional-dependencies]
# To install, run `pip install -e '.[dev]'`
dev = [  
    'bump-my-version', 
]

[project.urls]
Homepage = "https://github.com/allen-cell-animated/colorizer-data"
Issues = "https://github.com/allen-cell-animated/colorizer-data/issues"

[project.scripts]
convert_nucmorph_data = "colorizer_data.bin.example_scripts.convert_nucmorph_data:main"
convert_emt_migration_data = "colorizer_data.bin.example_scripts.convert_emt_migration_data:main"
convert_emt_nuclear_data = "colorizer_data.bin.example_scripts.convert_emt_nuclear_data:main"
convert_emt_h2b_labelfree = "colorizer_data.bin.example_scripts.convert_emt_h2b_labelfree:main"

# ... other project metadata fields as specified in:
#     https://packaging.python.org/en/latest/specifications/declaring-project-metadata/<|MERGE_RESOLUTION|>--- conflicted
+++ resolved
@@ -8,10 +8,6 @@
 [tool.setuptools.packages.find]
 where = ["."]
 include = ["colorizer_data"]
-<<<<<<< HEAD
-exclude = ["data", "timelapse-colorizer-data"]
-=======
->>>>>>> eac3461f
 namespaces = false
 
 [project]
